--- conflicted
+++ resolved
@@ -5,11 +5,8 @@
 ### Changed
 - `site owner` now just returns the owner id. The --set flag has been removed. Setting is now done by `site set-owner`. (#469)
 - `site backup get` flag `--to-directory` is now `--to` and accepts either a directory or a file name (#493)
-<<<<<<< HEAD
+- `site clear-caches` is now `site clear-cache` (#353)
 - `site upstream-updates` is now `site upstream-updates <list|apply>`. The --update flag was removed. The --accept-upstream flag was added (#473)
-=======
-- `site clear-caches` is now `site clear-cache` (#353)
->>>>>>> b8f859b9
 
 ###Added
 - `site set owner --site=<site> --set=<owner>` sets the site owner to the given user id.
