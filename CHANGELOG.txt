#Change Log
All notable changes to this project starting with the 0.6.0 release will be documented in this file. This project adheres to [Semantic Versioning](http://semver.org)

## [Unreleased][unreleased]
### Changed
- `site owner` now just returns the owner id. The --set flag has been removed. Setting is now done by `site set-owner`. (#469)
<<<<<<< HEAD
- `site clear-caches` is now `site clear-cache` (#353)
=======
- `site backup get` flag `--to-directory` is now `--to` and accepts either a directory or a file name (#493)
>>>>>>> 412aa868

###Added
- `site set owner --site=<site> --set=<owner>` sets the site owner to the given user id.

##[0.8.0] - 2015-09-15
###Added
- Environment variable TERMINUS_LOG_DIR will save all logs to file in the given directory. (#487)

###Fixed
- Undefined property "framework" error when running SitesCache functions (#433)
- Split Terminus logger between KLogger and Outputter, fixed JSON and bash outputs

##[0.7.1] - 2015-08-21
###Fixed
- PHP 5.3 incompatibility

##[0.7.0] - 2015-08-20
### Added
- `site delete` command will delete a site (moved from `sites delete`, which has been deprecated) (#370)
- `organizations sites --tag=<name>` filters list of sites by tag
- `site team change-role` Changes an existing member's role (For sites with the proper access level) (#388)
- `site team add-member` now has a required --role flag (For sites with the proper access level) (#388)
- `site delete-branch` will delete a multidev environment's branch (For sites with multidev access) (#395)
- `site delete-env` now has an optional --remove-branch flag (#395)
- Environment variables for --site (TERMINUS_SITE), --org (TERMINUS_ORG), --env (TERMINUS_ENV), and user (TERMINUS_USER). User may import these themselves, or add them to the .env file in the user's current directory. (#407)
- `site tags <add|remove> --site=<site> --org=<org> --tag=<tag>` command will add tags to an organization site (#417)
- `site workflows` commmand will show all workflows run on the site and their statuses (replaces `site jobs` and `site notifications`) (#412)

### Fixed
- `organizations sites` shows all the organization's sites, not just the first 100 (#371)

### Changed
- `site wipe` asks for confirmation (#382)
- `backup get` will not offer in-progress/incomplete backups for download (#386)
- `backup list` identifies 0-byte backups as "Incomplete" (#386)
- `site clone-env` is now `site clone-content`. Flags have changed from inclusive --db and --files to exclusive --db-only and --files-only and defaults to cloning both. (#403)
- `products` is now `upstreams` (#404)
- The `--product` flag on `sites create` is now `--upstream` (#404)
- `site backup` is now `site backups` (#416)
- The `--nocache` flag has been removed (#415)

### Deprecated
- `sites delete` will be removed in v1.0.0 (#370)
- `site jobs` will be removed in v0.7.0 (#412)
- `site notifications` will be removed in v0.7.0 (#412)

##[0.6.1] - 2015-08-11
### Fixed
- `site deploy` will not overwrite the Live environment's content (#373) 

### Changed
- `site deploy` has a `--clone-live-environment` flag for copying Live content into Test (#373)

### Deprecated
- `site deploy` `--from` flag has been deprecated and is non-functional

##[0.6.0] - 2015-08-10
### Added
- `cli console` (Instantiates a console within Terminus)
- `site init-env` (Initializes new test or live environments on Pantheon)
- `site merge-from-dev` (Merges master/dev environment into a multidev environment)
- `site merge-to-dev` (Merges a multidev environment into master/dev)
- `sites cache` (Lists sites in cache)
- `sites mass-update` (Runs upstream updates on all dev sites)
- Element flag to `site import` (Select specific element[s] to import)
- Behavior tests
- QA report tests
- Linter tools
- CHANGELOG.txt

### Fixed
- `site import`
- `site team list`
- Password display on login failure
- 100x loop on workflow failure

### Changed
- Dashboard URL given by `site dashboard` from https://dashboard.getpantheon.com/… to https://dashboard.pantheon.io/…
- `sites create` to make org parameter optional
- Dependencies
- README

### Deprecated
- Flag --nocache<|MERGE_RESOLUTION|>--- conflicted
+++ resolved
@@ -4,11 +4,8 @@
 ## [Unreleased][unreleased]
 ### Changed
 - `site owner` now just returns the owner id. The --set flag has been removed. Setting is now done by `site set-owner`. (#469)
-<<<<<<< HEAD
+- `site backup get` flag `--to-directory` is now `--to` and accepts either a directory or a file name (#493)
 - `site clear-caches` is now `site clear-cache` (#353)
-=======
-- `site backup get` flag `--to-directory` is now `--to` and accepts either a directory or a file name (#493)
->>>>>>> 412aa868
 
 ###Added
 - `site set owner --site=<site> --set=<owner>` sets the site owner to the given user id.
