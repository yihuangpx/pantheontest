# Change Log
All notable changes to this project will be documented in this file. This project adheres to [Semantic Versioning](http://semver.org)

## MASTER
### Added
- New option `--no-db` added to `multidev:create` which will skip the duplication of the database from the source environment. (#2050)
- New option `--no-files` added to `multidev:create` which will skip the duplication of files from the source environment. (#2050)
- New option `no-db` added to `Environments::create` which will skip the duplication of the database from the source environment. (#2050)
- New option `no-files` added to `Environments::create` which will skip the duplication of files from the source environment. (#2050)

### Changed
<<<<<<< HEAD
- Return type of `Redis::disable()` has changed to a `Workflow` model. (#2055)
- Return type of `Redis::enable()` has changed to a `Workflow` model. (#2055)
- Return type of `Solr::disable()` has changed to a `Workflow` model. (#2055)
- Return type of `Solr::enable()` has changed to a `Workflow` model. (#2055)
- Return type of `Environment::disableHttpsCertificate()` has changed to a `Workflow` model. (#2055)

### Removed
- Removed obsolete `Environment::convergeBindings()` method. (#2055)
- Removed obsolete `Site::converge()` method. (#2055)
=======
- `Request::download($url, $target)` now accepts directories in addition to files as its `$target` parameter. (#2053)
- The `backup:get` command's `--to` option now accepts directories in addition to files. (#2053)

### Removed
- Removed now-redundant `Backup::serializeWithURL()` function. Use `Backup::serialize()` instead. (#2042)
>>>>>>> c51cac11

## 2.3.0 - 2020-01-10
### Added
- New const `TERMINUS_HOST_CERT` added to permit use of SSL certificates while making requests. (#2024)

### Changed
- Terminus will now load plugin files ending in `Hook.php` in addition to those ending with `Command.php` (#2025)
- The role parameter in `org:people:add` is now being validated before sending the request. (#2033)
- The role parameter in `org:people:role` is now being validated before attempting the change. (#2033)
- The role parameter in `site:team:add` is now being validated before attempting the change. (#2033)
- The role parameter in `site:team:role` is now being validated before attempting the change. (#2033)
- `Request::download($url, $target)` now accepts directories in addition to files as its `$target` parameter. (#2053)
- The `backup:get` command's `--to` option now accepts directories in addition to files. (#2053)

### Deprecated
- Deprecated the `--cc` option on `env:deploy`. Please use `env:clear-cache` instead. (#2022)

### Fixed
- PHP Deprecated warnings seen in PHP ≥ 7.4.0 (#2043)

## 2.2.0 - 2019-09-26
### Added
- Added `primary` field to the output of `domain:list`. (#2011)
- Added `domain:primary:add` command to set a domain as primary, causing traffic to redirect to it. (#2011)
- Added `domain:primary:remove` command to remove a domain's primary designation. (#2011)

## 2.1.0 - 2019-09-03
### Added
- Added `--filter` option to `backup:list` command (#1992)
- Added `--filter` option to `branch:list` command (#1992)
- Added `--filter` option to `domain:list` command (#1992)
- Added `--filter` option to `env:list` command (#1992)
- Added `--filter` option to `multidev:list` command (#1992)
- Added `--filter` option to `org:list` command (#1992)
- Added `--filter` option to `org:people:list` command (#1992)
- Added `--filter` option to `org:site:list` command (#1992)
- Added `--filter` option to `org:upstream:list` command (#1992)
- Added `--filter` option to `payment-method:list` command (#1992)
- Added `--filter` option to `plan:list` command (#1992)
- Added `--filter` option to `site:list` command (#1992)
- Added `--filter` option to `site:org:list` command (#1992)
- Added `--filter` option to `site:team:list` command (#1992)
- Added `--filter` option to `ssh-key:list` command (#1992)
- Added `--filter` option to `upstream:list` command (#1992)
- Added `--filter` option to `upstream:updates:list` command (#1992)

### Deprecated
- `backup:list` `--element=VALUE` option is deprecated. Use `--filter="type=VALUE"` instead. (#1992)
- `site:list` `--framework=VALUE` option is deprecated. Use `--filter="framework=VALUE"` instead. (#1992)
- `site:list` `--name=VALUE` option is deprecated. Use `--filter="name=VALUE"` instead. (#1992)
- `site:list` `--plan=VALUE` option is deprecated. Use `--filter="plan_name=VALUE"` instead. (#1992)
- `org:site:list` `--plan=VALUE` option is deprecated. Use `--filter="plan_name=VALUE"` instead. (#1992)
- `org:site:list` `--tags=VALUE` option is deprecated. Use `--filter="tags=VALUE"` instead. (#1992)
- `org:upstream:list` `--framework=VALUE` option is deprecated. Use `--filter="framework=VALUE"` instead. (#1992)
- `org:upstream:list` `--name=VALUE` option is deprecated. Use `--filter="label=VALUE"` instead. (#1992)
- `upstream:list` `--framework=VALUE` option is deprecated. Use `--filter="framework=VALUE"` instead. (#1992)
- `upstream:list` `--name=VALUE` option is deprecated. Use `--filter="label=VALUE"` instead. (#1992)

### Obsolete
- 'pantheon-systems/terminus-aliases-plugin' ignored as load time, as its functionality is now provided in Terminus core. (#1994)
- PHP 5.5 no longer actively supported, as it is EOL, and no longer testable on Travis.

### Changed
- `drush:aliases` now produces both Drush 8 and Drush 9 aliases. Wildcard alias records always used (requires Drush 8.3.0 or later). (#1994)
- `site:info`'s value of the `region` field has been changed to use human-readable region names. (#1985)
- `site:list`'s value of the `region` field has been changed to use human-readable region names. (#1985)
- Owner parameter displayed in the success notice of  `owner:set` instead of the user's first and last names. (#2007)

### Removed
- Users' first and last names removed from the list provided by `site:team:list`. (#2007)
- Users' first and last names removed from the list provided by `org:people:list`. (#2007)

## 2.0.1 - 2019-04-28
### Fixed
- Fixed `site:org:list` so that it no longer ends without returning anything. (#1964)
- Fixed `env:deploy` so the `--note` option is used when initializing the test or live environments. (#1965)
- "Deploy from Terminus" is the default message used by `env:deploy` when initializing the test or live environments. (#1965)
- Fixed issue wherein any list command using datetime filters' first item was a formatted Unix datetime 0. (#1970)
- Fixed update message when running Terminus PHAR. (#1972)

## 2.0.0 - 2019-02-20
### Added
- New `plan:list` command lists the plans available to a site. (#1901)
- New `plan:set` command sets a site's plan. (#1901)
- New `Plans` collection interacts with plans available to a Site. (#1901)
- New `Plan` model represents a plan available to a Site or set on a site. (#1901)
- New `Site::getPlan()` function to retrieve a model representing the Site's present plan. (#1901)
- New `Site::getPlans()` function to retrieve a collection representing all available plans for the Site. (#1901)
- `backup:list` now emits a warning when its list is empty. (#1906)
- `branch:list` now emits a warning when its list is empty. (#1906)
- `domain:list` now emits a warning when its list is empty. (#1906)
- `env:list` now emits a warning when its list is empty. (#1906)
- `plan:list` now emits a warning when its list is empty. (#1906)
- `site:team:list` now emits a warning when its list is empty. (#1906)
- `upstream:list` now emits a warning when its list is empty. (#1906)
- A progress bar has been added to the workflow processing portion of `backup:restore`. (#1907)
- A progress bar has been added to the workflow processing portion of `connection:set`. (#1907)
- A progress bar has been added to the workflow processing portion of `env:clear-cache`. (#1907)
- A progress bar has been added to the workflow processing portion of `env:clone-content`. (#1907)
- A progress bar has been added to the workflow processing portion of `env:commit`. (#1907)
- A progress bar has been added to the workflow processing portion of `env:deploy`. (#1907)
- A progress bar has been added to the workflow processing portion of `env:wipe`. (#1907)
- A progress bar has been added to the workflow processing portion of `https:remove`. (#1907)
- A progress bar has been added to the workflow processing portion of `https:set`. (#1907)
- A progress bar has been added to the workflow processing portion of `import:complete`. (#1907)
- A progress bar has been added to the workflow processing portion of `import:database`. (#1907)
- A progress bar has been added to the workflow processing portion of `import:files`. (#1907)
- A progress bar has been added to the workflow processing portion of `import:site`. (#1907)
- A progress bar has been added to the workflow processing portion of `lock:disable`. (#1907)
- A progress bar has been added to the workflow processing portion of `lock:enable`. (#1907)
- A progress bar has been added to the workflow processing portion of `multidev:create`. (#1907)
- A progress bar has been added to the workflow processing portion of `multidev:delete`. (#1907)
- A progress bar has been added to the workflow processing portion of `multidev:merge-from-dev`. (#1907)
- A progress bar has been added to the workflow processing portion of `multidev:merge-to-dev`. (#1907)
- A progress bar has been added to the workflow processing portion of `new-relic:disable`. (#1907)
- A progress bar has been added to the workflow processing portion of `new-relic:enable`. (#1907)
- A progress bar has been added to the workflow processing portion of `org:people:add`. (#1907)
- A progress bar has been added to the workflow processing portion of `org:people:remove`. (#1907)
- A progress bar has been added to the workflow processing portion of `org:people:role`. (#1907)
- A progress bar has been added to the workflow processing portion of `org:site:remove`. (#1907)
- A progress bar has been added to the workflow processing portion of `owner:set`. (#1907)
- A progress bar has been added to the workflow processing portion of `payment-method:add`. (#1907)
- A progress bar has been added to the workflow processing portion of `payment-method:remove`. (#1907)
- A progress bar has been added to the workflow processing portion of `plan:set`. (#1907)
- A progress bar has been added to the workflow processing portion of `redis:disable`. (#1907)
- A progress bar has been added to the workflow processing portion of `redis:enable`. (#1907)
- A progress bar has been added to the workflow processing portion of `service-level:set`. (#1907)
- A progress bar has been added to the workflow processing portion of `site:create`. (#1907)
- A progress bar has been added to the workflow processing portion of `site:org:add`. (#1907)
- A progress bar has been added to the workflow processing portion of `site:org:remove`. (#1907)
- A progress bar has been added to the workflow processing portion of `site:team:add`. (#1907)
- A progress bar has been added to the workflow processing portion of `site:team:remove`. (#1907)
- A progress bar has been added to the workflow processing portion of `site:team:role`. (#1907)
- A progress bar has been added to the workflow processing portion of `site:upstream:clear-cache`. (#1907)
- A progress bar has been added to the workflow processing portion of `site:upstream:set`. (#1907)
- A progress bar has been added to the workflow processing portion of `solr:disable`. (#1907)
- A progress bar has been added to the workflow processing portion of `solr:enable`. (#1907)
- A progress bar has been added to the workflow processing portion of `upstream:updates:apply`. (#1907)
- New const `TERMINUS_TIMEOUT` added to extend the timeout maximum for remote commands. (#1908)
- A progress bar has been added to the process portion of `remote:drush`. (#1910)
- A progress bar has been added to the process portion of `remote:wp`. (#1910)
- A progress bar has been added to the workflow processing portion of `site:delete`. (#1922)
- Added the TerminusConfig::formatDatetime() function in order to use the configuration to format datetimes.  (#1923)
- Added the --region flag to `site:create`. (#1932)
- Add site region to site:info and site:list (#1933)
- Added options array parameter to `Environment::cloneDatabase` accepting `clear_cache` and `updatedb`. (#1940)
- Added options to `env:clone-content` accepting `cc` and `updatedb` both defaulting to false. (#1940)
- Added `--plan` option to `site:list` to filter the site list by plan name. (#1944)
- Added `--plan` option to `org:site:list` to filter the organizational site list by plan name. (#1944)
- Added `Sites::filterByPlanName(string)` function to filter the site models by their `plan_name` attribute. (#1944)
- Added `Environment::hasUncommittedChanges()` to determine whether SFTP-mode environments have changes which have not been committed. (#1948)
- Added `--upstream` option to `site:list` to filter the site list by their upstream UUID. (#1946)
- Added `--upstream` option to `org:site:list` to filter the organizational site list by their upstream UUID. (#1946)
- Added `Sites::filterByUpstream(string)` function to filter the site models by their `product_id` attribute. (#1946)
- Added `is_owner` field to the output of `site:team:list` in order to indicate which user is the site owner. (#1949)
- Added boolean `is_owner` field to the output of `SiteUserMemberships::serialize()` in order to indicate which user is the site owner. (#1949)
- Added `SiteUserMemberships::isOwner()` function in order to ascertain whether the user is the site's owner. (#1949)
- A `--progress` option has been added to `remote:drush` and `remote:wp` to enable progress for remote commands. (#1947)

### Changed
- `org:site:list` now displays a `Plan`/`plan_name` field to replace `Service Level`/`service_level`. (#1901)
- `site:info` now displays a `Plan`/`plan_name` field to replace `Service Level`/`service_level`. (#1901)
- `site:list` now displays a `Plan`/`plan_name` field to replace `Service Level`/`service_level`. (#1901)
- Collections' and Models' `$pretty_name` static property has become const `PRETTY_NAME`. (#1906)
- The empty-list notice on `org:people:list` has become a warning. (#1906)
- The empty-list notice on `org:site:list` has become a warning. (#1906)
- The empty-list notice on `payment-method:list` has become a warning. (#1906)
- The empty-list notice on `site:list` has become a warning. (#1906)
- The empty-list notice on `site:org:list` has become a warning. (#1906)
- Slashes are no longer escaped when converting the body of requests to JSON before cURL. (#1909)
- Moved the `sendCommandViaSsh` function from `Environment` to `SSHBaseCommand`. (#1910)
- Moved the `useTty` function from `SSHBaseCommand` to `LocalMachineHelper`. (#1910)
- `site:delete` now uses a workflow. (#1922)
- `Site::delete()` now returns a Workflow object. (#1922)
- `upstream:updates:list` now orders the pending updates in chronological order. (#1852)
- TerminusConfig::setSource() changed from public to now protected. (#1923)
- The `started_at` data returned by `workflow:list` is now formatted using TERMINUS_DATE_FORMAT. (#1923)
- The `finished_at` data returned by `workflow:list` is now formatted using TERMINUS_DATE_FORMAT. (#1923)
- Site::serialize() 'frozen' attribute has changed from string to boolean. (#1923)
- Site::serialize() 'created' attribute has changed to a Unix timestamp. (#1923)
- Site::serialize() 'last_frozen_at' attribute has changed to a Unix timestamp. (#1923)
- Environment::serialize() 'environment_created' attribute has changed to a Unix timestamp. (#1923)
- Environment::serialize() 'initialized' attribute has changed from string to boolean. (#1923)
- Environment::serialize() 'locked' attribute has changed from string to boolean. (#1923)
- Environment::serialize() 'onseverdev' attribute has changed from string to boolean. (#1923)
- Domain::serialize() 'deletable' attribute has changed from string to boolean. (#1923)
- Lock::serialize() 'locked' attribute has changed from string to boolean. (#1923)
- `Pantheon\Terminus\Friends\RowsOfFieldsTrait` has become `Pantheon\Terminus\Commands\StructuredDataTrait`. (#1923)
- `Backup::getUrl()` has been changed to `Backup::getArchiveURL()`. (#1923)
- Changed Environment::cloneDatabase() to accept an Environment object. (#1930)
- Changed Environment::cloneFiles() to accept an Environment object. (#1930)
- The target environment used in `env:clone-content` is now checked for initialization prior to cloning. (#1930)
- Updated Plans collection URL `accounts/site-account-forwarding/{site_id}/plans`. (#1936)
- `connection:set` will emit a warning if you are attempting to switch out of SFTP mode while the environment has uncommitted changes. (#1948)
- `connection:set` will ask for confirmation before switching out of SFTP mode with uncommitted changes as it destroys those changes. (#1948)
- `connection:set` will emit an error if the requested mode is invalid. (#1948)
- `Environment::changeConnectionMode(string)` never returns a string, only a Workflow. (#1948)
- `Environment::changeConnectionMode(string)` will throw a TerminusException if the mode is neither "git" nor "sftp". (#1948)
- `Environment::changeConnectionMode(string)` will throw a TerminusException if the requested mode is the current one. (#1948)
- The help text for `upstream:updates:status` now litanizes the possible results. (#1951)

### Deprecated
- `service-level:set` is now deprecated. Please use `plan:set`. (#1901)
- `Site::updateServiceLevel()` is now deprecated. Please use `Plans::set()`. (#1901)

### Fixed
- Fixed `Environment::importDatabase()` by switching from using the `import_database` workflow to `do_import`. (#1909)
- Fixed `Environment::importFiles()` by switching from using the `import_files` workflow to `do_import`. (#1909)
- Fixed `import:database` by switching from using the `import_database` workflow to `do_import`. (#1909)
- Fixed `import:files` by switching from using the `import_files` workflow to `do_import`. (#1909)
- Fixed `site:upstream:set` to appropriately reject attempted changes by unauthorized users. (#1913)
- Fixed `site:team:remove` when removing oneself from the team an error is no longer thrown upon success. (#1914)
- Fixed `TERMINUS_ENV` environment var. (#1917)
- Fixed `TERMINUS_SITE` environment var. (#1917)

### Removed
- Removed final, redundant 'Applied upstream updates to "dev"' notice from `upstream:updates:apply`. (#1851)
- Removed `TerminusConfig::fromArray()`. Use the inherited `TerminusConfig::combine()`. (#1923)
- Removed `TerminusConfig::toArray()`. Use the inherited `TerminusConfig::export()`. (#1923)
- Removed `Pantheon\Terminus\Friends\RowsOfFieldsInterface` (#1923)
- Removed deprecated `Workflow::wait` (#1937)
- Removed const `Workflow::POLLING_PERIOD`. Please use `TERMINUS_HTTP_RETRY_DELAY_MS` (#1937)
- Removed the often-inaccurate `php_version`/`PHP Version` info from the result of `site:info`. (#1952)
- Removed the often-inaccurate `php_version` property from the hash returned by `Site::serialize(). (#1952)
- Removed `Site::getPHPVersion()`. It is preferable to use `Environment::getPHPVersion()` for more accurate info. (#1952)

## 1.9.0 - 2018-09-11
### Added
- Added a `hide_git_mode_warning` option to disable the warning presented when users run Drush or WP-CLI commands on Pantheon sites that are in git mode.  (#1882)

### Fixed
- Prevent spurious dependency validation failures with Terminus plugins that have `dev` components named in their composer.lock file that have not been installed. (#1880)
- Removed the prompt displayed when running Drush or WP-CLI commands on a Pantheon server to avoid locking up auotmation scripts. (#1881)
- Set minimum PHP version to 5.5.38; some earlier versions of PHP 5.5 do not work with Terminus. (#1875)
- Fixed php warning when ssh key is missing its comment field. (#1843)

## 1.8.1 - 2018-06-08
### Fixed
- Fixed bug wherein messages that are passed in as arrays to TerminusException cause failure. (#1863)

## 1.8.0 - 2018-03-29
### Added
- `alpha:env:metrics` command has been added. (#1835)

### Fixed
- Prevented missing data about a site's upstream from preventing functioning of the SiteUpstream model. (#1833)

## 1.7.1 - 2018-02-27
### Fixed
- Fixed `workflow:watch` command by preventing cached data from being pulled. (#1827)

## 1.7.0 - 2018-01-29
### Added
- Added a `last_frozen_at` field to the output of `site:info` and the `Site::serialize()` function. (#1788)

## 1.6.1 - 2017-11-01
### Changed
- Added exponentially backing-off retries to HTTP requests. (#1782)

## 1.6.0 - 2017-10-11
### Added
- `domain:dns` has returns a new field, `detected_value`, which indicates the live DNS settings for a given domain. (#1756)
- `domain:dns` has returns a new field, `status`, which indicates whether live DNS settings for a given domain match the recommended setting. (#1756)
- Added new command `site:upstream:clear-cache` to clear code caches on a site. (#1762)
- `TerminusCollection::reset()` to reset the model array (after filtering or sorting). (#1779)

### Fixed
- Changed the Domains collection to use a newer API call, fixing `domain:dns`. (#1756)
- Fixed operations for sites that have been unfrozen. (#1766)

### Removed
- Removed the now-obsolete `Domains::setHydration(string)` function. (#1756)
- Removed `TerminusCollection::listing(string, string)`. (#1779)
- Removed the `Loadbalancer` model. (#1779)
- Removed the `Loadbalancers` collection. (#1779)

### Changed
- `multidev:create` is now checked for whether the site is frozen before attempting to execute. (#1761)
- `import:database` is now checked for whether the site is frozen before attempting to execute. (#1761)
- Checks for frozen sites will now throw errors on dev and multidev environments as well as test and live. (#1761)
- `domain:list` now lists `id`, `type`, and `deleteable` attributes. (#1763)
- `https:info` now lists `id`, `type`, `status`, `status_message`, and `deleteable` attributes. (#1763)
- `https:info` emits a `RowsOfFields` object instead of a `PropertyList`. (#1763)
- `domain:dns` now emits an info log instead of a warning. (#1772)
- `TerminusCollection::fetch()` no longer accepts an array of options. Use `setData(array)` to pass in data and `setFetchArgs(array)` for the same functionality. (#1779)

### Deprecated
- `Workflow::operations()` is deprecated. Use the `Workflow::getOperations()` to retrieve workflow operations. (#1769)

## 1.5.0 - 2017-08-17
### Changed
- Updated the name of the `longname` field output by `upstream:list` to `label`. (#1747)
- Updated the name of the `longname` field output by `upstream:info` to `label`. (#1747)
- Upstreams of types `core` and `custom` are the only ones which appear by default when using `upstream:list`. (#1747)
- The `--org` option of the `site:list` command now defaults to `"all"` instead of `null`, but its behavior is unchanged. (#1747)
- The `role` parameter of the `site:team:add` command defaults to `team_member`. (#1750)

### Added
- Added a `machine_name` field to the output of `upstream:list`. (#1747)
- Added a `organization` field to the output of `upstream:list`. (#1747)
- Added a `machine_name` field to the output of `upstream:info`. (#1747)
- Added a `organization` field to the output of `upstream:info`. (#1747)
- Added a `repository_url` field to the output of `upstream:info`. (#1747)
- Added a `org:upstream:list` command to list the upstreams of a specific organization. (#1747)
- Added an `--org` option to `upstream:list` to list the upstreams of a specific organization. (#1747)
- Added an `--all` option to list upstreams of all types in the output of `upstream:list`. (#1747)
- Added a `--framework` option to `upstream:list` to filter the list by framework. (#1747)
- Added a `--name` option to `upstream:list` to filter the list by name regex. (#1747)

### Removed
- Removed the `category` field from the output of `upsteram:info`. (#1747)

### Fixed
- The `org` option of `site:create` now works with machine names and labels as well as UUIDs. (#1747)
- If the `change_management` feature is not enabled on a site, no warning is displayed only if the `role` has been supplied and is not `team_member`. (#1750)

## 1.4.1 - 2017-07-17
### Fixed
- Corrected the help text of `import:site`/`site:import` to call the params params rather than options. (#1718)
- Pin the version of reflection-docblock to prevent syntax-checking problems with @usage tags. (#1740)

### Added
- Added a Collection::filter(callable) function. (#1725)
- Added a `frozen` column to the output of `org:site:list`. (#1726)

## 1.4.0 - 2017-06-07
### Fixed
- Removed the element option's erroneous "all" value from `backup:get`, changed its default to "files". (#1705)

### Added
- Added an experimental `site:upstream:set` command to switch a site's upstream. (#1713)

## 1.3.0 - 2017-04-20
### Added
- `env:commit` now has a `--force` option to force a commit even if no changes are found. (#1115)

## 1.2.1 - 2017-04-11
### Fixed
- Corrected the command to be used to update Terminus displayed by the `UpdateChecker`. (#1687)

## 1.2.0 - 2017-04-10
### Changed
- `Backup::getDate()` now returns a Unix datetime instead of a formatted date. (#1676)

### Added
- The `backup:info` command has been added. (#1676)
- Added expiration dates to backups in `backup:list`. (#1676)
- `Backup::getExpiry()` calculates the Unix datetime of a backup's expiry. (#1676)

### Fixed
- Updates to dependencies have been applied. (#1675)
- Fixed ambiguous text in `env:commit` and `env:diffstat` help description. (#1685)

## 1.1.2 - 2017-03-31
### Changed
- Reenabled the `self:console` command in PHP 7.1. (#1664)
### Fixed
- Corrected typo in `aliases` command which prevented the authorization hook from working on it. (#1663)
- Updated to match changes made to Config class in Robo 1.0.6. (#1670)

## 1.1.1 - 2017-03-09
### Fixed
- composer.json file now has its `bin` property set to include `bin/terminus`. (#1656)

## 1.1.0 - 2017-03-09
### Added
- Added an `--element=` option to `backup:list`. (#1563)
- Added the label column to `org:list`'s output. (#1612)
- Added the `upstream:updates:status` command to report whether any site environment is outdated or current. (#1654)

### Changed
- `self:cc` now acts to delete all files in the command cache directory. (#1569)
- `env:clone-content` and `env:deploy` now refuse to clone from uninitialized environments. (#1608)
- Encapsulation of the properties of models and collections has been tightened. Please use getter and setter methods to access them. (#1615)
- The column labeled as `name` in `org:list`'s output now contains the machine name of an organization. (#1612)
- Any command using an `organization` parameter or `org` option now accepts an organization's UUID, name, and label. (#1612)
- The first parameter of `SiteOrganizationMemberships::create($org, $role)` is now an Organization object. (#1612)

### Deprecated
- The `element` parameter on `backup:list` is deprecated. Use the `--element=` option instead. (#1563)
- The `wait()` function of `Workflows` is deprecated. Use `checkStatus()` instead. (#1584)
- The `User::getOrgMemberships()` is deprecated. Use `User::getOrganizationMemberships()` instead. (#1613)

### Fixed
- Fixed the base branch in the URL when checking for upstream updates. (#1581)
- Fixed `new-relic:info` by changing `NewRelic::serialize()` to fetch its data before attempting to return it. (#1648)
- Removed login information from the debug output. (#1642)

## 1.0.0 - 2017-01-20
### Added
- Added `--to=` option to `backup:get` to allow specifying of a local download location. (#1520)

### Fixed
- Fixed `backup:restore`. (#1529)
- Fixed `env:wake` to target domains with zone names. (#1530)
- Fixed `env` commands to not err when the site is frozen and the test or live environment is to be accessed. (#1537)

### Changed
- Clear cache no longer deletes stored machine tokens. Logout now deletes stored machine tokens. (#1542)
- Terminus now checks for new versions after every command run. (#1523)
- `site:create` now checks to see whether a site name is taken before attempting to create it. (#1536)

### Removed
- Removed framework type check from `drush` and `wp` commands. (#1521)

## 1.0.0-beta.2 - 2017-01-10
### Fixed
- Fixed fatal error by adding back the use statement for ProcessUtils in SSHBaseCommand. (#1494)
- Pinned PHP-VCR version to 1.3.1 due to issues with turning PUT into POST. (#1501)

## 1.0.0-beta.1 - 2016-12-21
### Changed
- Moved to Symfony Console
- Updated command structure. Please see [https://pantheon.io/docs/terminus/commands/compare](https://pantheon.io/docs/terminus/commands/compare) for updates.

_Terminus version v1.0 and later introduces a new command line and argument structure that is incompatible with any custom scripts that use 0.x Terminus or older plugins that you may be using.
Please consider the impact to your automation scripts and plugins before upgrading to Terminus v1.0._<|MERGE_RESOLUTION|>--- conflicted
+++ resolved
@@ -9,7 +9,8 @@
 - New option `no-files` added to `Environments::create` which will skip the duplication of files from the source environment. (#2050)
 
 ### Changed
-<<<<<<< HEAD
+- `Request::download($url, $target)` now accepts directories in addition to files as its `$target` parameter. (#2053)
+- The `backup:get` command's `--to` option now accepts directories in addition to files. (#2053)
 - Return type of `Redis::disable()` has changed to a `Workflow` model. (#2055)
 - Return type of `Redis::enable()` has changed to a `Workflow` model. (#2055)
 - Return type of `Solr::disable()` has changed to a `Workflow` model. (#2055)
@@ -17,15 +18,9 @@
 - Return type of `Environment::disableHttpsCertificate()` has changed to a `Workflow` model. (#2055)
 
 ### Removed
+- Removed now-redundant `Backup::serializeWithURL()` function. Use `Backup::serialize()` instead. (#2042)
 - Removed obsolete `Environment::convergeBindings()` method. (#2055)
 - Removed obsolete `Site::converge()` method. (#2055)
-=======
-- `Request::download($url, $target)` now accepts directories in addition to files as its `$target` parameter. (#2053)
-- The `backup:get` command's `--to` option now accepts directories in addition to files. (#2053)
-
-### Removed
-- Removed now-redundant `Backup::serializeWithURL()` function. Use `Backup::serialize()` instead. (#2042)
->>>>>>> c51cac11
 
 ## 2.3.0 - 2020-01-10
 ### Added
