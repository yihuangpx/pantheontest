--- conflicted
+++ resolved
@@ -1,55 +1,55 @@
 # Change Log
 All notable changes to this project will be documented in this file. This project adheres to [Semantic Versioning](http://semver.org)
 
-## 3.0.0 - {}
-
-### Added
-- D9ify command (see docs)
-- Symfony Library updates (5.x)
--
-
-## 2.6.0 - 2021-06-04
-
-### Added
-- `daily-ttl` and `weekly-ttl` options have been added to `Backups::setBackupSchedule()`. (#2133)
-- `keep-for` option has been added to `backup:automatic:schedule`. (#2133)
-- `expiry` information added to the output of `backup:automatic:info`. (#2133)
-
-## 2.5.0 - 2021-01-20
-### Added
-- `getUsername` added to `Binding` model to retrieve the username for a connection. (#2107)
-
-### Changed
-- `upstream:updates:apply` now applies Composer changes in addition to upstream changes. (#2089)
-- Connection usernames are no longer "pantheon" but derived from API data. (#2107)
-
-### Fixed
-- Fixed issue where `plan:info` receives a 404 error. (#2098)
-
-## 2.4.1 - 2020-09-08
-### Changed
-- The `DrushRCEditor` class has been renamed to `DrushRcClass`. (#2083)
-- Upstreams can be ID'd by `label`s, `product_id`s and `machine_name`s in addition to `id`s. (#2086)
-
-### Fixed
-- The `DrushRCEditor` class no longer emits deprecation warnings. (#2083)
-- `tag:add` now rejects empty tags. (#2085)
-
-## 2.4.0 - 2020-06-19
-### Added
-- New option `--no-db` added to `multidev:create` which will skip the duplication of the database from the source environment. (#2050)
-- New option `--no-files` added to `multidev:create` which will skip the duplication of files from the source environment. (#2050)
-- New option `no-db` added to `Environments::create` which will skip the duplication of the database from the source environment. (#2050)
-- New option `no-files` added to `Environments::create` which will skip the duplication of files from the source environment. (#2050)
-<<<<<<< HEAD
+##
+
 - New command `self:plugin:install` to install Terminus plugins. (#2054)
 - New command `self:plugin:list` to list installed Terminus plugins. (#2054)
 - New command `self:plugin:search` to locate Terminus plugins to install. (#2054)
 - New command `self:plugin:uninstall` to uninstall Terminus plugins. (#2054)
 - New command `self:plugin:update` to update already-installed Terminus plugins. (#2054)
-=======
+
+## 3.0.0 - {}
+
+### Added
+- D9ify command (see docs)
+- Symfony Library updates (5.x)
+-
+
+## 2.6.0 - 2021-06-04
+
+### Added
+- `daily-ttl` and `weekly-ttl` options have been added to `Backups::setBackupSchedule()`. (#2133)
+- `keep-for` option has been added to `backup:automatic:schedule`. (#2133)
+- `expiry` information added to the output of `backup:automatic:info`. (#2133)
+
+## 2.5.0 - 2021-01-20
+### Added
+- `getUsername` added to `Binding` model to retrieve the username for a connection. (#2107)
+
+### Changed
+- `upstream:updates:apply` now applies Composer changes in addition to upstream changes. (#2089)
+- Connection usernames are no longer "pantheon" but derived from API data. (#2107)
+
+### Fixed
+- Fixed issue where `plan:info` receives a 404 error. (#2098)
+
+## 2.4.1 - 2020-09-08
+### Changed
+- The `DrushRCEditor` class has been renamed to `DrushRcClass`. (#2083)
+- Upstreams can be ID'd by `label`s, `product_id`s and `machine_name`s in addition to `id`s. (#2086)
+
+### Fixed
+- The `DrushRCEditor` class no longer emits deprecation warnings. (#2083)
+- `tag:add` now rejects empty tags. (#2085)
+
+## 2.4.0 - 2020-06-19
+### Added
+- New option `--no-db` added to `multidev:create` which will skip the duplication of the database from the source environment. (#2050)
+- New option `--no-files` added to `multidev:create` which will skip the duplication of files from the source environment. (#2050)
+- New option `no-db` added to `Environments::create` which will skip the duplication of the database from the source environment. (#2050)
+- New option `no-files` added to `Environments::create` which will skip the duplication of files from the source environment. (#2050)
 - New method `Upstream::hasCode()` returns a bool indicating whether the environment has code or not. (#2056)
->>>>>>> 799e4424
 
 ### Changed
 - `Request::download($url, $target)` now accepts directories in addition to files as its `$target` parameter. (#2053)
