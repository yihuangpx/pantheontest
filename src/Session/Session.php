<?php

namespace Pantheon\Terminus\Session;

<<<<<<< HEAD
use League\Container\ContainerAwareInterface;
use League\Container\ContainerAwareTrait;
use Robo\Common\ConfigAwareTrait;
=======
use Pantheon\Terminus\Collections\SavedTokens;
use Robo\Common\ConfigAwareTrait;
use Robo\Contract\ConfigAwareInterface;
>>>>>>> 71471983
use Terminus\Caches\FileCache;
use Terminus\Exceptions\TerminusException;
use Terminus\Models\User;

<<<<<<< HEAD
class Session implements ContainerAwareInterface
{
    use ContainerAwareTrait;

=======
class Session implements ConfigAwareInterface
{
    use ConfigAwareTrait;

    /**
     * @var SavedTokens
     */
    public $tokens;
>>>>>>> 71471983
    /**
     * @var FileCache
     */
    protected $cache;
    /**
     * @var object
     */
    protected $data;

    /**
     * Instantiates object, sets session data, instantiates a SavedTokens instance
     *
     * @param FileCache $file_cache A file cache object
     */
    public function __construct($file_cache)
    {
        $this->cache = $file_cache;
        $this->data = (object)$this->cache->getData('session');
        $this->tokens = new SavedTokens(['session' => $this,]);
    }

    /**
     * Removes the session from the cache
     */
    public function destroy()
    {
        $this->cache->remove('session');
        $this->data = (object)[];
    }

    /**
     * Returns given data property or default if DNE.
     *
     * @param string $key Name of property to return
     * @return mixed
     * @throws TerminusException If the given key is not located
     */
    public function get($key)
    {
        if (isset($this->data->$key)) {
            return $this->data->$key;
        }
        throw new TerminusException('The {key} property cannot be found in the cache data.', compact('key'));
    }

    /**
     * Returns a user with the current session user id
     *
     * @return User A User object reperesenting the logged-in user
     */
    public function getUser()
    {
        // TODO: Remove this direct instantiation to make this more testable
        return new User((object)['id' => $this->get('user_id'),]);
    }

    /**
     * Responds with the status of this session (i.e. whether the client is logged in)
     *
     * @return boolean
     */
    public function isActive()
    {
        return (
            isset($this->data->session)
            && ($this->data->expires_at >= time() || (boolean)$this->config->get('test_mode'))
        );
    }

    /**
     * Saves session data to cache
     *
     * @param array $data Session data to save
     */
    public function setData($data)
    {
<<<<<<< HEAD
        $user_uuid = $this->get('user_uuid');
        $user = $this->getContainer()->get(User::class, [(object)array('id' => $user_uuid)]);
        return $user;
=======
        $this->cache->putData('session', $data);
        $this->data = (object)$data;
>>>>>>> 71471983
    }
}<|MERGE_RESOLUTION|>--- conflicted
+++ resolved
@@ -2,34 +2,22 @@
 
 namespace Pantheon\Terminus\Session;
 
-<<<<<<< HEAD
-use League\Container\ContainerAwareInterface;
-use League\Container\ContainerAwareTrait;
-use Robo\Common\ConfigAwareTrait;
-=======
 use Pantheon\Terminus\Collections\SavedTokens;
 use Robo\Common\ConfigAwareTrait;
 use Robo\Contract\ConfigAwareInterface;
->>>>>>> 71471983
 use Terminus\Caches\FileCache;
 use Terminus\Exceptions\TerminusException;
 use Terminus\Models\User;
 
-<<<<<<< HEAD
-class Session implements ContainerAwareInterface
-{
-    use ContainerAwareTrait;
-
-=======
-class Session implements ConfigAwareInterface
+class Session implements ContainerAwareInterface, ConfigAwareInterface
 {
     use ConfigAwareTrait;
+    use ContainerAwareTrait;
 
     /**
      * @var SavedTokens
      */
     public $tokens;
->>>>>>> 71471983
     /**
      * @var FileCache
      */
@@ -77,13 +65,13 @@
 
     /**
      * Returns a user with the current session user id
-     *
-     * @return User A User object reperesenting the logged-in user
+     * @return \Terminus\Models\User [user] $session user
      */
     public function getUser()
     {
-        // TODO: Remove this direct instantiation to make this more testable
-        return new User((object)['id' => $this->get('user_id'),]);
+        $user_uuid = $this->get('user_uuid');
+        $user = $this->getContainer()->get(User::class, [(object)array('id' => $user_uuid)]);
+        return $user;
     }
 
     /**
@@ -106,13 +94,7 @@
      */
     public function setData($data)
     {
-<<<<<<< HEAD
-        $user_uuid = $this->get('user_uuid');
-        $user = $this->getContainer()->get(User::class, [(object)array('id' => $user_uuid)]);
-        return $user;
-=======
         $this->cache->putData('session', $data);
         $this->data = (object)$data;
->>>>>>> 71471983
     }
 }