--- conflicted
+++ resolved
@@ -351,12 +351,11 @@
  */
 function terminus_api_site_environment_lock($site_uuid, $environment, $username, $password) {
   $realm = 'site';
-  $uuid = $site_uuid;
   $path = 'environments/' . $environment . '/lock';
   $method = 'PUT';
   $data = array('username' => $username, 'password' => $password);
 
-  return terminus_request($realm, $uuid, $path, $method, $data);
+  return terminus_request($realm, $site_uuid, $path, $method, $data);
 }
 
 /**
@@ -364,11 +363,10 @@
  */
 function terminus_api_site_environment_lock_delete($site_uuid, $environment) {
   $realm = 'site';
-  $uuid = $site_uuid;
   $path = 'environments/' . $environment . '/lock';
   $method = 'DELETE';
 
-  return terminus_request($realm, $uuid, $path, $method);
+  return terminus_request($realm, $site_uuid, $path, $method);
 }
 
 /**
@@ -376,11 +374,10 @@
  */
 function terminus_api_site_environment_hostnames($site_uuid, $environment) {
   $realm = 'site';
-  $uuid = $site_uuid;
   $path = 'environments/' . $environment . '/hostnames';
   $method = 'GET';
 
-  return terminus_request($realm, $uuid, $path, $method);
+  return terminus_request($realm, $site_uuid, $path, $method);
 }
 
 /**
@@ -388,11 +385,10 @@
  */
 function terminus_api_site_environment_add_hostname($site_uuid, $environment, $hostname) {
   $realm = 'site';
-  $uuid = $site_uuid;
-  $path = 'environments/' . $environment . '/hostnames/'. rawurlencode($hostname);
-  $method = 'PUT';
-
-  return terminus_request($realm, $uuid, $path, $method);
+  $path = 'environments/' . $environment . '/hostnames/' . rawurlencode($hostname);
+  $method = 'PUT';
+
+  return terminus_request($realm, $site_uuid, $path, $method);
 }
 
 /**
@@ -400,11 +396,10 @@
  */
 function terminus_api_site_environment_delete_hostname($site_uuid, $environment, $hostname) {
   $realm = 'site';
-  $uuid = $site_uuid;
   $path = 'environments/' . $environment . '/hostnames/' . rawurlencode($hostname);
   $method = 'DELETE';
 
-  return terminus_request($realm, $uuid, $path, $method);
+  return terminus_request($realm, $site_uuid, $path, $method);
 }
 
 /**
@@ -412,51 +407,43 @@
  */
 function terminus_api_site_environments($site_uuid) {
   $realm = 'site';
-  $uuid = $site_uuid;
   $path = 'environments';
   $method = 'GET';
 
-  return terminus_request($realm, $uuid, $path, $method);
-}
-
-/**
-<<<<<<< HEAD
+  return terminus_request($realm, $site_uuid, $path, $method);
+}
+
+/**
+ * API call to create an environment.
+ */
+function terminus_api_site_environment_create($site_uuid, $environment) {
+  $realm = 'site';
+  $path = 'environments/' . $environment;
+  $method = 'POST';
+
+  return terminus_request($realm, $site_uuid, $path, $method);
+}
+
+/**
+ * API call to delete an environment.
+ */
+function terminus_api_site_environment_delete($site_uuid, $environment) {
+  $realm = 'site';
+  $path = 'environments/' . $environment;
+  $method = 'DELETE';
+
+  return terminus_request($realm, $site_uuid, $path, $method);
+}
+
+/**
  * API call to get notifications for a site to track job status.
-=======
- * API call to create an environment.
- */
-function terminus_api_site_environment_create($site_uuid, $environment) {
-  $realm = 'site';
-  $uuid = $site_uuid;
-  $path = 'environments/' . $environment;
-  $method = 'POST';
-
-  return terminus_request($realm, $uuid, $path, $method);
-}
-
-/**
- * API call to delete an environment.
- */
-function terminus_api_site_environment_delete($site_uuid, $environment) {
-  $realm = 'site';
-  $uuid = $site_uuid;
-  $path = 'environments/' . $environment;
-  $method = 'DELETE';
-
-  return terminus_request($realm, $uuid, $path, $method);
-}
-
-/**
- * API Function to get notifications for a site to track job status.
->>>>>>> 23970b1c
  */
 function terminus_api_site_notifications($site_uuid) {
   $realm = 'site';
-  $uuid = $site_uuid;
   $path = 'notifications';
   $method = 'GET';
 
-  return terminus_request($realm, $uuid, $path, $method);
+  return terminus_request($realm, $site_uuid, $path, $method);
 }
 
 /**
@@ -464,9 +451,8 @@
  */
 function terminus_api_site_bindings($site_uuid) {
   $realm = 'site';
-  $uuid = $site_uuid;
   $path = 'bindings';
   $method = 'GET';
 
-  return terminus_request($realm, $uuid, $path, $method);
+  return terminus_request($realm, $site_uuid, $path, $method);
 }