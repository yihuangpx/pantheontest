--- conflicted
+++ resolved
@@ -2225,8 +2225,6 @@
   return TRUE;
 }
 
-<<<<<<< HEAD
-=======
 /**
  * Assuming you are the owner, transfer that to someone else.
  *
@@ -2266,7 +2264,6 @@
   return TRUE;
 }
 
->>>>>>> a02b08df
 /**
  * Organization commands.
  */
