<?php
 /**
 * @file
 *  Terminus: programmatic access to the Pantheon Platform via Drush.
 */

/**
 * Some constants we use.
 */
define('TERMINUS_HOST', 'terminus.getpantheon.com');
define('TERMINUS_PORT', 443);
date_default_timezone_set('UTC');

/**
 * An easy function to override constants to allow development internally.
 *
 * Also bootstraps the included library functions, which are separate so people
 * can use them outside the context of Drush.
 *
 * TODO: use for other settings.
 */
function terminus_bootstrap($validate = TRUE) {
  // TODO: something to check that terminus is up to date!
  // TODO: More intelligent includes, maybe autoloading?
  include_once 'terminus.backup.api.inc';
  include_once 'terminus.site.api.inc';
  include_once 'terminus.user.api.inc';
  include_once 'terminus.tunnel.inc';
  include_once 'terminus.workflow.api.inc';
  include_once 'terminus.code.api.inc';
  include_once 'terminus.organizations.api.inc';
  include_once 'terminus.art.inc';
  $session_data = terminus_session_data();

  // DRY session validation.
  if ($validate) {
    if (!isset($session_data['user_uuid'])) {
      return drush_set_error("No user UUID found. Please authenticate first using 'drush pauth'");
    }
  }

  // Common command flags.
  $session_data['nocache'] = drush_get_option('nocache');
  $session_data['json_output'] = drush_get_option('json');
  if (isset($session_data['onebox']) || drush_get_option('onebox')) {
    $session_data['onebox'] = TRUE;
  }

  // Expired session.
  if (isset($session_data['session_expire_time']) && time() > $session_data['session_expire_time']) {
    terminus_pantheon_logout();
    drush_set_error('TERMINUS_BOOTSTRAP_SESS_EXPIRED', dt('The Terminus session expired; you must log in again.'));
  }

  return $session_data;
}

/**
 * Implementation of hook_drush_command().
 *
 * List of available terminus commands.
 *
 * @return
 *   An associative array describing your command(s).
 */
function terminus_drush_command() {
  $items = array();

  $items['pantheon-logout'] = array(
    'description' => "Clear any stored session data.",
    'examples' => array(
      'drush plogout',
    ),
    'aliases' => array('plogout'),
    'bootstrap' => DRUSH_BOOTSTRAP_DRUSH,
  );

  $items['pantheon-auth'] = array(
    'description' => "Authenticate against the Pantheon dashboard. Required before doing anything else.",
    'arguments' => array(
      'email' => 'Email address of dashboard account',
    ),
    'options' => array(
      'password' => array(
        'description' => 'Optional: include password for script-friendly use.',
        'example-value' => 'mypassword',
      ),
    ),
    'examples' => array(
      'drush pauth josh@getpantheon.com --password=mypassword' => 'Get authentication token.',
    ),
    'aliases' => array('pauth'),
    'bootstrap' => DRUSH_BOOTSTRAP_DRUSH,
  );

  $items['pantheon-sites'] = array(
    'description' => 'List your Pantheon sites.',
    'examples' => array(
      'drush psites --nocache' => 'Get a fresh list of sites.',
    ),
    'aliases' => array('psites'),
    'bootstrap' => DRUSH_BOOTSTRAP_DRUSH,
  );

  $items['pantheon-site-attributes'] = array(
    'description' => 'Get attributes for a particular site.',
    'aliases' => array('psite-attr'),
    'bootstrap' => DRUSH_BOOTSTRAP_DRUSH,
    'arguments' => array(
      'site' => 'The site UUID in question.',
    ),
    'options' => array(
      'attribute' => array(
        'description' => 'Specific attribute that you want to get.',
        'example-value' => 'label',
      ),
    ),
  );

  $items['pantheon-site-branch-list'] = array(
    'description' => 'List Git branches for a particular site.',
    'aliases' => array('psite-blist'),
    'bootstrap' => DRUSH_BOOTSTRAP_DRUSH,
    'arguments' => array(
      'site' => 'The site UUID in question.',
    ),
  );

  $items['pantheon-site-branch-create'] = array(
    'description' => 'Create Git branch of master for a particular site.',
    'aliases' => array('psite-bcreate'),
    'bootstrap' => DRUSH_BOOTSTRAP_DRUSH,
    'arguments' => array(
      'site' => 'The site UUID in question.',
    ),
    'options' => array(
      'name' => array(
        'description' => 'Branch name to be created.',
        'example-value' => 'feature-123',
      ),
    ),
  );

  $items['pantheon-site-branch-delete'] = array(
    'description' => 'Delete a Git branch from a particular site.',
    'aliases' => array('psite-bdel'),
    'bootstrap' => DRUSH_BOOTSTRAP_DRUSH,
    'arguments' => array(
      'site' => 'The site UUID in question.',
    ),
    'options' => array(
      'name' => array(
        'description' => 'Branch name to be deleted.',
        'example-value' => 'feature-123',
      ),
    ),
  );

  $items['pantheon-hostname-add'] = array(
    'description' => "Add a hostname to a site you control.",
    'arguments' => array(
      'site' => 'The site UUID you are working on.',
      'environment' => 'The environment (e.g. "live").',
      'hostname' => 'The hostname (e.g. "www.mysite.com")',
    ),
    'aliases' => array('psite-hostname-add'),
    'bootstrap' => DRUSH_BOOTSTRAP_DRUSH,
  );

  $items['pantheon-hostname-remove'] = array(
    'description' => "Remove a hostname from a site you control.",
    'arguments' => array(
      'site' => 'The site UUID you are working on.',
      'environment' => 'The environemnt (e.g. "live").',
      'hostname' => 'The hostname (e.g. "www.mysite.com")',
    ),
    'aliases' => array('psite-hostname-remove'),
    'bootstrap' => DRUSH_BOOTSTRAP_DRUSH,
  );

  $items['pantheon-products'] = array(
    'description' => "Get the list of available Drupal product start-states.",
    'aliases' => array('pproducts'),
    'bootstrap' => DRUSH_BOOTSTRAP_DRUSH,
  );

  $items['pantheon-site-create'] = array(
    'description' => "Create a new site on Pantheon",
    'arguments' => array(
      'name' => 'Short name of the site to create. Will be part of the URL.',
    ),
    'options' => array(
      'label' => array(
        'description' => 'Human-friendly site label.',
      ),
      'product' => array(
        'description' => 'UUID of the product you want to start with (see pantheon-products).',
      ),
      'organization' => array(
        'description' => 'UUID of an organization you want the site to be a part of.',
      ),
      'nopoll' => array(
        'description' => 'Do not hang around and wait for the site to be ready. Useful for scripting a lot of spin-ups.',
      ),
    ),
    'aliases' => array('psite-create'),
    'bootstrap' => DRUSH_BOOTSTRAP_DRUSH,
  );

  $items['pantheon-site-import'] = array(
    'description' => "Import an existing site to Pantheon",
    'arguments' => array(
      'name' => 'Short name of the site to create. Will be part of the URL.',
      'url' => 'URL of Drush Archive.',
    ),
    'options' => array(
      'label' => array(
        'description' => 'Human-friendly site label.',
      ),
      'organization' => array(
        'description' => 'UUID of an organization you want the site to be a part of.',
      ),
      'nopoll' => array(
        'description' => 'Do not hang around and wait for the site to be ready. Useful for scripting a lot of spin-ups.',
      ),
    ),
    'aliases' => array('psite-import'),
    'bootstrap' => DRUSH_BOOTSTRAP_DRUSH,
  );

  $items['pantheon-site-delete'] = array(
    'description' => "Delete a site from Pantheon.",
    'arguments' => array(
      'site' => 'UUID of the site you want to delete.',
    ),
    'aliases' => array('psite-delete'),
    'bootstrap' => DRUSH_BOOTSTRAP_DRUSH,
  );

  $items['pantheon-site-backups'] = array(
    'description' => "List site backups (and exports).",
    'arguments' => array(
      'site' => 'UUID of the site you want to get backups for.',
      'environment' => 'The environment (e.g. "live") you want to back up.',
    ),
    'aliases' => array('psite-backups'),
    'bootstrap' => DRUSH_BOOTSTRAP_DRUSH,
  );

  $items['pantheon-site-get-backup'] = array(
    'description' => "Get a download link to a specific site backup.",
    'arguments' => array(
      'site' => 'UUID of the site you want to get backups for.',
      'environment' => 'The environment (e.g. "live") you want to back up.',
      'bucket' => 'Bucket for the backup.',
      'element' => 'Which part of the backup do you want?',
    ),
    'aliases' => array('psite-get-backup'),
    'bootstrap' => DRUSH_BOOTSTRAP_DRUSH,
  );

  $items['pantheon-site-make-backup'] = array(
    'description' => "Trigger an on-demand backup for a site/environment.",
    'arguments' => array(
      'site' => 'UUID of the site you want to make a backup for.',
      'environment' => 'The environment (e.g. "live") you want to back up.',
    ),
    'aliases' => array('psite-backup'),
    'bootstrap' => DRUSH_BOOTSTRAP_DRUSH,
  );

  $items['pantheon-site-download-backup'] = array(
    'description' => "Download a backup file from a specific site.",
    'arguments' => array(
      'site' => 'UUID of the site you want to get backups for.',
      'environment' => 'The environment (e.g. "live") you want to download a backup from.',
      'bucket' => 'Bucket for the backup. Use "latest" for the most recent.',
      'element' => 'Which part of the backup do you want? (e.g. database, files, code)',
      'destination' => 'Where would you like the backup?'
    ),
    'aliases' => array('psite-dl-backup'),
    'bootstrap' => DRUSH_BOOTSTRAP_DRUSH,
  );

  $items['pantheon-site-load-backup'] = array(
    'description' => "Load db with a backup file from a specific site.",
    'arguments' => array(
      'site' => 'UUID or name of the site you want to get backups for.',
      'environment' => 'The environment (e.g. "live") you want to use a backup from.',
      'bucket' => 'Bucket for the backup. Use "latest" for the most recent.',
    ),
    'aliases' => array('psite-load-backup'),
    'bootstrap' => DRUSH_BOOTSTRAP_DRUSH,
  );

  $items['pantheon-site-connection-mode'] = array(
    'description' => "Set or retrieve the connection mode of a specific site/environment.",
    'arguments' => array(
      'site' => 'UUID or name of the site.',
      'environment' => 'The dev or multidev environment you would like to target.',
      'mode' => 'Connection mode like to set (e.g., "sftp" or "git"). Leave blank to retrieve the current mode.',
    ),
    'aliases' => array('psite-cmode'),
    'bootstrap' => DRUSH_BOOTSTRAP_DRUSH,
  );

  $items['pantheon-site-commit'] = array(
    'description' => 'Commit changes in an on-server-dev environment.',
    'arguments' => array(
      'site' => 'UUID or name of the site.',
      'environment' => 'Environment to commit: a dev or multidev environment',
    ),
    'options' => array(
      'message' => 'Commit message',
    ),
    'aliases' => array('psite-commit'),
    'bootstrap' => DRUSH_BOOTSTRAP_DRUSH,
  );

  $items['pantheon-site-diffstat'] = array(
    'description' => 'Get a list of changes (diffstat) to be commited in a remote on-server-dev environment.',
    'arguments' => array(
      'site' => 'UUID or name of the site.',
      'environment' => 'Environment to commit: a dev or multidev environment',
    ),
    'aliases' => array('psite-diffs'),
    'bootstrap' => DRUSH_BOOTSTRAP_DRUSH,
  );

  $items['pantheon-site-environment-list'] = array(
    'description' => 'Get a list of site environments.',
    'arguments' => array(
      'site' => 'UUID or name of the site.',
    ),
    'aliases' => array('psite-elist'),
    'bootstrap' => DRUSH_BOOTSTRAP_DRUSH,
  );

  $items['pantheon-site-environment-create'] = array(
    'description' => 'Create a new multidev site environment.',
    'arguments' => array(
      'site' => 'UUID or name of the site.',
      'environment' => 'Name of multidev site environment. If branch does not exist, it will be created.',
    ),
    'options' => array(
      'source' => 'The source environment (e.g. "live") from which content will be cloned. If omitted, will default to dev.',
    ),
    'aliases' => array('psite-ecreate'),
    'bootstrap' => DRUSH_BOOTSTRAP_DRUSH,
  );

  $items['pantheon-site-environment-delete'] = array(
    'description' => 'Delete a multidev site environment.',
    'arguments' => array(
      'site' => 'UUID or name of the site.',
      'environment' => 'Name of multidev site environment.',
    ),
    'aliases' => array('psite-edelete'),
    'bootstrap' => DRUSH_BOOTSTRAP_DRUSH,
  );

  $items['pantheon-site-notifications'] = array(
    'description' => 'Get a list of notifications for a site to track ongoing jobs.',
    'arguments' => array(
      'site' => 'UUID or name of the site.',
    ),
    'aliases' => array('psite-notifications'),
    'bootstrap' => DRUSH_BOOTSTRAP_DRUSH,
  );

  $items['pantheon-site-uuid'] = array(
    'description' => "Get the site UUID based on the name.",
    'arguments' => array(
      'site' => 'Name of the site.',
    ),
    'examples' => array(
      'drush psite-uuid mysite --nocache' => 'Get the UUID of your site.',
    ),
    'required-arguments' => TRUE,
    'aliases' => array('psite-uuid'),
    'bootstrap' => DRUSH_BOOTSTRAP_DRUSH,
  );

  $items['pantheon-site-name'] = array(
    'description' => "Get the site name based on the UUID.",
    'arguments' => array(
      'uuid' => 'UUID of the site.',
    ),
    'examples' => array(
      'drush psite-name 12345678-1234-abcd-9876-fedcba09 --nocache' => 'Get the name of your site.',
    ),
    'required-arguments' => TRUE,
    'aliases' => array('psite-name'),
    'bootstrap' => DRUSH_BOOTSTRAP_DRUSH,
  );

  $items['pantheon-site-dashboard'] = array(
    'description' => "Get the dashboard link for a site.",
    'arguments' => array(
      'site' => 'UUID of the site.',
    ),
    'examples' => array(
      'drush psite-dash mysite -y' => 'Open the dashboard for a site.',
    ),
    'aliases' => array('psite-dash'),
    'bootstrap' => DRUSH_BOOTSTRAP_DRUSH,
  );

  $items['pantheon-site-service-level'] = array(
    'description' => "Update the service level for the site.",
    'arguments' => array(
      'site' => 'UUID of the site.',
      'service-level' => 'Service level to upgrade to.',
    ),
    'examples' => array(
      'drush psite-upgrade <site> <service-level>' => 'Open the dashboard for a site.',
    ),
    'aliases' => array('psite-upgrade'),
    'bootstrap' => DRUSH_BOOTSTRAP_DRUSH,
  );

  /**
   * Site team functions.
   */
  $items['pantheon-site-team'] = array(
    'description' => "Get the team for a site.",
    'arguments' => array(
      'site' => 'uuid of the site',
    ),
    'examples' => array(
      'drush psite-team 12345678-1234-abcd-9876-fedcba09 --nocache' => 'Get the team of your site.',
    ),
    'aliases' => array('psite-team'),
    'bootstrap' => DRUSH_BOOTSTRAP_DRUSH,
  );

  $items['pantheon-site-team-add'] = array(
    'description' => "Add someone to the team for a site.",
    'arguments' => array(
      'site' => 'uuid of the site',
      'user' => 'user you would like to make a part of the team: uuid or email',
    ),
    'examples' => array(
      'drush psite-team-add mysite josh@getpantheon.com' => 'Add josh to your site team.',
    ),
    'aliases' => array('psite-team-add'),
    'bootstrap' => DRUSH_BOOTSTRAP_DRUSH,
  );

  $items['pantheon-site-team-remove'] = array(
    'description' => "Remove someone from the team for a site.",
    'arguments' => array(
      'site' => 'uuid of the site',
      'user' => 'user you would like to remove: uuid or email',
    ),
    'examples' => array(
      'drush psite-team-remove mysite josh@getpantheon.com' => 'Remove josh to your site team.',
    ),
    'aliases' => array('psite-team-remove'),
    'bootstrap' => DRUSH_BOOTSTRAP_DRUSH,
  );

  $items['pantheon-site-change-owner'] = array(
    'description' => "Change the owner of a site.",
    'arguments' => array(
      'site' => 'uuid of the site',
      'user' => 'team member you would like to make the new owner: uuid or email',
    ),
    'examples' => array(
      'drush psite-set-owner mysite josh@getpantheon.com' => 'Make josh the site owner.',
    ),
    'aliases' => array('psite-change-owner'),
    'bootstrap' => DRUSH_BOOTSTRAP_DRUSH,
  );

  /**
   * Organization-scope functions.
   */
  $items['pantheon-organizations'] = array(
    'description' => "List your organization affiliations.",
    'examples' => array(
      'drush porgs --nocache' => 'Get a fresh list of sites.',
    ),
    'aliases' => array('porgs'),
    'bootstrap' => DRUSH_BOOTSTRAP_DRUSH,
  );

  $items['pantheon-organization-sites'] = array(
    'description' => "List the sites for an organization. Org admins only.",
    'arguments' => array(
      'organization' => 'UUID of the organization you want to use.',
    ),
    'examples' => array(
      'drush porg-sites --nocache' => 'Get a fresh list of sites.',
    ),
    'aliases' => array('porg-sites'),
    'bootstrap' => DRUSH_BOOTSTRAP_DRUSH,
  );

  $items['pantheon-organization-site-add'] = array(
    'description' => "Add a site to an organization. Org admins only.",
    'arguments' => array(
      'organization' => 'UUID of the organization.',
      'site' => 'UUID of the organization.',
    ),
    'examples' => array(
      'drush porg-site-add <org> <site>' => 'Add a site to an organization.',
    ),
    'aliases' => array('porg-site-add'),
    'bootstrap' => DRUSH_BOOTSTRAP_DRUSH,
  );

  $items['pantheon-organization-site-remove'] = array(
    'description' => "Remove a site from an organization. Org admins only.",
    'arguments' => array(
      'organization' => 'UUID of the organization.',
      'site' => 'UUID of the organization.',
    ),
    'examples' => array(
      'drush porg-site-remove <org> <site>' => 'Add a site to an organization.',
    ),
    'aliases' => array('porg-site-remove'),
    'bootstrap' => DRUSH_BOOTSTRAP_DRUSH,
  );

  /**
   * Tunnel Functions.
   */
  $items['pantheon-site-tunnels'] = array(
    'description' => "Get a list of open tunnels.",
    'aliases' => array('psite-tunnels'),
    'bootstrap' => DRUSH_BOOTSTRAP_DRUSH,
  );

  $items['pantheon-site-tunnel'] = array(
    'description' => "Opens a tunnel to a specific site/environment/service.",
    'arguments' => array(
      'site' => 'UUID or name of the site.',
      'environment' => 'The target environment (e.g. "live").',
      'service' => 'The service (e.g., "mysql" or "redis") to open a tunnel for. Defaults to "mysql".',
      'port' => 'Local port to connect to.',
    ),
    'aliases' => array('psite-tunnel'),
    'bootstrap' => DRUSH_BOOTSTRAP_DRUSH,
  );

  $items['pantheon-site-tunnel-close'] = array(
    'description' => "Closes the tunnel to a specific site/environment/service.",
    'arguments' => array(
      'site' => 'UUID or name of the site. If left empty, all tunnels will be closed.',
      'environment' => 'The target environment (e.g. "live"). If left empty, all site tunnels will be closed.',
      'service' => 'The service (e.g., "mysql" or "redis") to open a tunnel for. If empty, all site/environment tunnels will be closed.'
    ),
    'aliases' => array('psite-tclose'),
    'bootstrap' => DRUSH_BOOTSTRAP_DRUSH,
  );

  $items['pantheon-site-sql-dump'] = array(
    'callback' => 'drush_sql_dump_execute',
    'description' => 'Exports the Drupal DB as SQL using mysqldump or equivalent.',
    'bootstrap' => DRUSH_BOOTSTRAP_DRUSH,
    'examples' => array(
      'drush sql-dump --result-file=../18.sql' => 'Save SQL dump to the directory above Drupal root.',
      'drush sql-dump --skip-tables-key=common' => 'Skip standard tables. @see example.drushrc.php',
    ),
    'options' => array(
      'result-file' => array(
        'description' => 'Save to a file. The file should be relative to Drupal root. If --result-file is provided with no value, then date-based filename will be created under ~/drush-backups directory.',
        'example-value' => '/path/to/file',
        'value' => 'optional',
      ),
      'skip-tables-key' => 'A key in the $skip_tables array. @see example.drushrc.php. Optional.',
      'structure-tables-key' => 'A key in the $structure_tables array. @see example.drushrc.php. Optional.',
      'tables-key' => 'A key in the $tables array. Optional.',
      'skip-tables-list' => 'A comma-separated list of tables to exclude completely. Optional.',
      'structure-tables-list' => 'A comma-separated list of tables to include for structure, but not data. Optional.',
      'tables-list' => 'A comma-separated list of tables to transfer. Optional.',
      'ordered-dump' => 'Use this option to output ordered INSERT statements in the sql-dump. Useful when backups are managed in a Version Control System. Optional.',
      'create-db' => array('hidden' => TRUE, 'description' => 'Omit DROP TABLE statements. Postgres and Oracle only.  Used by sql-sync, since including the DROP TABLE statements interferes with the import when the database is created.'),
      'data-only' => 'Dump data without statements to create any of the schema.',
      'ordered-dump' => 'Order by primary key and add line breaks for efficient diff in revision control. Also, faster rsync. Slows down the dump. MySQL only.',
      'gzip' => 'Compress the dump using the gzip program which must be in your $PATH.',
    ),
    'aliases' => array('psite-sql-dump'),
    'bootstrap' => DRUSH_BOOTSTRAP_DRUSH,
  );

  $items['pantheon-site-mount'] = array(
    'description' => "Mounts an environment file system to a local directory.",
    'arguments' => array(
      'site' => 'UUID or name of the site. If left empty, all tunnels will be closed.',
      'environment' => 'The target environment (e.g. "live"). If left empty, all site tunnels will be closed.',
      'destination' => 'Where would you like to mount the file system?'
    ),
    'aliases' => array('psite-mount'),
    'bootstrap' => DRUSH_BOOTSTRAP_DRUSH,
  );

  /**
   * Workflow.
   */
  $items['pantheon-site-clone'] = array(
    'description' => 'Clone content from one site environment to another.',
    'arguments' => array(
      'site' => 'UUID of the site containing content.',
      'source' => 'The source environment (e.g. "live") from which content will be cloned.',
      'target' => 'The target environment (e.g. "live") to which content will be cloned.',
    ),
    'options' => array(
      'db' => 'Clone database content.',
      'files' => 'Clone files content.',
      'update' => 'Run update.php after cloning database.',
    ),
    'examples' => array(
      'drush psite-clone SITE_UUID dev test' => 'Clone both database and files from dev to test.',
      'drush psite-clone SITE_UUID dev test --db --update' => 'Clone only database from dev to test, then run update.php.',
      'drush psite-clone SITE_UUID dev test --files' => 'Clone only user files from dev to test.',
    ),
    'aliases' => array('psite-clone'),
    'bootstrap' => DRUSH_BOOTSTRAP_DRUSH,
  );

  $items['pantheon-site-deploy'] = array(
    'description' => 'Deploy code to a particular environment.',
    'arguments' => array(
      'site' => 'UUID of the site.',
      'target' => 'The target environment (e.g. "live") to which code will be deployed.',
    ),
    'options' => array(
      'update' => 'Run update.php after deploying code.',
      'cc' => 'Clear cache after deploying code.',
    ),
    'examples' => array(
      'drush psite-deploy SITE_UUID live' => 'Deploy latest code changes to live.',
      'drush psite-deploy SITE_UUID test --update --cc' => 'Deploy latest code changes to test, the run update.php and clear cache.',
    ),
    'aliases' => array('psite-deploy'),
    'bootstrap' => DRUSH_BOOTSTRAP_DRUSH,
  );

  /**
   * Utility Functions.
   */
  $items['pantheon-aliases'] = array(
    'description' => "Update the Pantheon Drush alias file at ~/.drush/pantheon.aliases.drushrc.php.",
    'options' => array(
      'destination' => array(
        'description' => 'Specify the destination to save the alias file.',
      ),
    ),
    'aliases' => array('paliases'),
    'bootstrap' => DRUSH_BOOTSTRAP_DRUSH,
  );

  $items['pantheon-site-wake'] = array(
    'description' => 'Ensure a site environment is online and not suspended due to inactivity.',
    'aliases' => array('psite-wake'),
    'bootstrap' => DRUSH_BOOTSTRAP_DRUSH,
    'arguments' => array(
      'site' => 'UUID or name of the site.',
      'environment' => 'The target environment (e.g. "live").',
    ),
  );

  $items['pantheon-pp'] = array(
    'description' => "Direct pseudo-proxy interface. JSON only. For debugging.",
    'arguments' => array(
      'realm' => 'Are you asking about users or sites?',
      'uuid' => 'The unique id of the thing you want to know about.',
      'path' => 'Optional: path extension for more specific commands.',
    ),
    'aliases' => array('pp'),
    'bootstrap' => DRUSH_BOOTSTRAP_DRUSH,
  );

  // Include standard options for all commands:
  $common = array(
    'nocache' => array(
      'description' => 'Force a refresh of cached authentication session.',
    ),
    'json' => array('description' => 'Return raw JSON if possible.'),
    'onebox' => array('description' => 'Use onebox (Pantheon dev only).'),
  );

  foreach ($items as $key => $array) {
    if (isset($array['options'])) {
      $items[$key]['options'] = array_merge($items[$key]['options'], $common);
    }
    else {
      $items[$key]['options'] = $common;
    }
  }

  return $items;
}

/**
 * @group Drush Commands
 *
 * These commands exercise various aspects of the API.
 */

/**
 * Validate Pantheon site wake.
 */
function drush_terminus_pantheon_site_wake_validate($site_uuid = FALSE, $environment = FALSE) {
  $session_data = terminus_bootstrap();
  if ($session_data === FALSE) {
    return drush_set_error('DRUSH_PSITE_WAKE_NO_SESSION', 'You must authenticate before using this command.');
  }

  if (!$site_uuid = terminus_site_input($site_uuid, TRUE, TRUE)) {
    return drush_set_error('DRUSH_PSITE_WAKE_INVALID_UUID', 'You must specify a valid site UUID.');
  }

  if (!$site_name = terminus_pantheon_site_name($site_uuid)) {
    return drush_set_error('DRUSH_PSITE_WAKE_NO_SITENAME', 'Unable to determine site name from UUID.');
  }
  drush_set_option('site_name', $site_name);

  if (!terminus_validate_environment($environment)) {
    if (!$environment = terminus_session_select_data('environment', $site_uuid)) {
      return drush_set_error('DRUSH_PSITE_WAKE_INVALID_ENV', 'You must specify a valid environment name.');
    }
  }
  drush_set_option('environment', $environment);
}

/**
 * Wake a Pantheon site.
 */
function drush_terminus_pantheon_site_wake($site_uuid = FALSE, $environment = FALSE) {
  $site_name = drush_get_option('site_name');
  $environment = drush_get_option('environment');

  $result = terminus_api_site_environment_hostnames($site_uuid, $environment);
  $hostnames = (array) json_decode($result['json']);
  reset($hostnames);
  $hostname = key($hostnames);

  $url = 'http://' . $hostname . '/pantheon_healthcheck';

  $ch = curl_init();
  curl_setopt($ch, CURLOPT_URL, $url);
  curl_setopt($ch, CURLOPT_RETURNTRANSFER, 1);
  curl_setopt($ch, CURLOPT_HEADER, 1);
  curl_setopt($ch, CURLOPT_SSL_VERIFYPEER, 0);
  curl_setopt($ch, CURLOPT_NOBODY, 1);

  if (!$response = curl_exec($ch)) {
    return drush_set_error('DRUSH_PSITE_WAKE_CURL_FAIL', curl_error($ch));
  }

  $headers_exploded = explode("\n", $response);
  $headers = array(
    'status' => $headers_exploded[0],
  );
  array_shift($headers_exploded);

  foreach($headers_exploded as $header) {
    $key_value = explode(':', $header);
    $key = trim($key_value[0]);
    $value = trim($key_value[1]);
    if ($key && ($key != $headers['status'])) {
      $headers[$key] = $value;
    }
  }

  $info = curl_getinfo($ch);
  if ($info['http_code'] != 200) {
    return drush_set_error('DRUSH_PSITE_WAKE_HTTP_FAIL', dt('Request failed: @http_code', array(
      '@http_code' => $info['http_code'],
    )));
  }

  if (!isset($headers['X-Pantheon-Styx-Hostname'])) {
    return drush_set_error('DRUSH_PSITE_WAKE_NO_PHEADERS', 'Pantheon headers missing, which isn\'t quite right.');
  }

  drush_log(dt('@site_name-@environment responded in @total_time seconds.', array(
    '@site_name' => $site_name,
    '@environment' => $environment,
    '@total_time' => $info['total_time'],
  )), 'ok');
}

/**
 * Validate Pantheon site code deploy.
 */
function drush_terminus_pantheon_site_deploy_validate($site_uuid = '', $env_target = '') {
  $session_data = terminus_bootstrap();
  if ($session_data === FALSE) {
    return drush_set_error('DRUSH_PSITE_DEPLOY_NO_SESSION', 'You must authenticate before using this command.');
  }
  if (!terminus_validate_uuid($site_uuid)) {
    return drush_set_error('DRUSH_PSITE_DEPLOY_INVALID_UUID', 'You must specify a valid site UUID.');
  }
  if (!terminus_validate_environment($env_target)) {
    return drush_set_error('DRUSH_PSITE_DEPLOY_INVALID_TARGET', 'You must specify a valid target environment name.');
  }
}

/**
 * Pantheon site code deploy.
 */
function drush_terminus_pantheon_site_deploy($site_uuid = '', $env_target = '') {
  $updatedb = drush_get_option('update') ? 1 : 0;
  $clearcache = drush_get_option('cc') ? 1 : 0;

  // Build label to describe operation.
  $content = array();
  if ($updatedb) {
    $content[] = 'run update.php';
  }
  if ($clearcache) {
    $content[] = 'clear all caches';
  }
  $content_str = implode(' and ', $content);
  if ($content_str) {
    $content_str = ', then ' . $content_str;
  }

  // Confirm.
  $confirm = drush_confirm(dt('Are you sure you want to deploy @site_name code to @target@content_str?', array(
    '@site_name' => terminus_site_uuid_to_name($site_uuid),
    '@content_str' => $content_str,
    '@target' => $env_target,
  )));
  if (!$confirm) {
    return;
  }

  // Deploy code.
  drush_log('Initiated code deployment' . $content_str . '.', 'notice');
  terminus_api_environment_deploy_code($site_uuid, $env_target, $updatedb, $clearcache);
}

/**
 * Validate Pantheon site content clone.
 */
function drush_terminus_pantheon_site_clone_validate($site_uuid, $source, $target) {
  $session_data = terminus_bootstrap();
  if ($session_data === FALSE) {
    return drush_set_error('DRUSH_PSITE_CLONE_NO_SESSION', 'You must authenticate before using this command.');
  }
  if (!terminus_validate_uuid($site_uuid)) {
    return drush_set_error('DRUSH_PSITE_CLONE_INVALID_UUID', 'You must specify a valid site UUID.');
  }
  if (!terminus_validate_environment($source)) {
    return drush_set_error('DRUSH_PSITE_CLONE_INVALID_SOURCE', 'You must specify a valid source environment name.');
  }
  if (!terminus_validate_environment($target)) {
    return drush_set_error('DRUSH_PSITE_CLONE_INVALID_TARGET', 'You must specify a valid target environment name.');
  }
  if (!drush_get_option('db') && drush_get_option('files') && drush_get_option('update')) {
    return drush_set_error('DRUSH_PSITE_CLONE_INVALID_UPDATE', dt("You can't update the database if you're not cloning the database."));
  }
}

/**
 * Pantheon site content clone.
 */
function drush_terminus_pantheon_site_clone($site_uuid, $env_source, $env_target) {
  // Figure out the various options.
  $clone_db = $clone_files = FALSE;
  if (!drush_get_option('db') && !drush_get_option('files')) {
    $clone_db = $clone_files = TRUE;
  }
  else {
    if (drush_get_option('db')) {
      $clone_db = TRUE;
    }
    if (drush_get_option('files')) {
      $clone_files = TRUE;
    }
  }
  $clone_db_update = drush_get_option('update') ? 1 : 0;

  // Build label to describe operation.
  $content = array();
  if ($clone_db) {
    if ($clone_db_update) {
      $content[] = 'database (then run update.php)';
    }
    else {
      $content[] = 'database';
    }
  }
  if ($clone_files) {
    $content[] = 'user files';
  }
  $content_str = implode(' and ', $content);

  // Confirm.
  $confirm = drush_confirm(dt('Are you sure you want to clone @site_name @content_str from @source to @target?', array(
    '@site_name' => terminus_site_uuid_to_name($site_uuid),
    '@content_str' => $content_str,
    '@source' => $env_source,
    '@target' => $env_target,
  )));
  if (!$confirm) {
    return;
  }

  // Clone database.
  if ($clone_db) {
    if ($clone_db_update) {
      drush_log('Initiated database cloning then update.php.', 'notice');
    }
    else {
      drush_log('Initiated database cloning.', 'notice');
    }
    terminus_api_environment_clone_database($site_uuid, $env_source, $env_target, $clone_db_update);
  }

  // Clone files.
  if ($clone_files) {
    drush_log('Initiated files cloning.', 'notice');
    terminus_api_environment_clone_files($site_uuid, $env_source, $env_target);
  }
}

/**
 * User data about self.
 */
function drush_terminus_pantheon_whoami() {
  $session_data = terminus_bootstrap();
  // Import to local scope variables.
  extract($session_data);
  drush_print(dt("User UUID: !uuid", array('!uuid' => $user_uuid)));
  drush_print(dt("Email: !email", array('!email' => $email)));
  return TRUE;
}

/**
 * Validation for the list of Pantheon sites.
 */
function drush_terminus_pantheon_sites_validate() {
  $session_data = terminus_bootstrap();
  if ($session_data === FALSE) {
    return drush_set_error('DRUSH_PSITES_NO_SESSION', 'You must authenticate before using this command.');
  }
  drush_set_option('session_data', $session_data);
}

/**
 * Get the list of Pantheon sites.
 */
function drush_terminus_pantheon_sites() {
  extract(drush_get_option('session_data'));

  $sites = terminus_user_site_list();
  if (isset($json_output)) {
    drush_print($sites);
    return TRUE;
  }

  if (!terminus_validate_sites($sites)) {
    return drush_set_error('DRUSH_PSITES_INVALID_RESPONSE', 'Unable to parse list of sites.');
  }

  // Display tabular output.
  // TODO: refactor into reusable display functions.
  $sites = json_decode($sites);
  $rows = array();
  foreach ($sites as $site_uuid => $data) {
    $i = $data->information;
    $rows[$i->name] = array($i->name, $i->service_level, $site_uuid);
  }
  ksort($rows);
  array_unshift($rows, array("Site", "Service Level", "UUID"));
  drush_print_table($rows, TRUE);
}

/**
 * Validation for the list of Pantheon sites.
 */
function drush_terminus_pantheon_site_import_validate($name = FALSE, $url = FALSE) {
  $session_data = terminus_bootstrap();
  if ($session_data === FALSE) {
    return drush_set_error('DRUSH_PSITE_IMPORT_NO_SESSION', 'You must authenticate before using this command.');
  }
  drush_set_option('session_data', $session_data);

  if (!$name) {
    if (!$name = terminus_session_select_data('site_name')) {
      return drush_set_error('DRUSH_PSITE_IMPORT_NO_NAME', 'You must supply a site name!');
    }
  }
  drush_set_option('name', preg_replace("/[^A-Za-z0-9 -]/", '', $name));

  if (!$label = drush_get_option('label')) {
    $label = terminus_session_select_data('site_label');
  }
  drush_set_option('label', $label);

  if (!$url) {
    $url = drush_prompt(dt('URL containing Drush archive'), NULL, TRUE);
  }
  if (!filter_var($url, FILTER_VALIDATE_URL))
    return drush_set_error('DRUSH_PSITE_IMPORT_URL_MISSING', 'You must provide a valid URL containing the Drush archive to import.');
  }
  $file_headers = @get_headers($url);
  if ($file_headers[0] == 'HTTP/1.1 404 Not Found') {
    return drush_set_error('DRUSH_PSITE_IMPORT_URL_404', 'The Drush Site Archive URL does not exist!');
  }
  else if ($file_headers[0] == 'HTTP/1.1 403 Forbidden') {
    return drush_set_error('DRUSH_PSITE_IMPORT_URL_403', 'Unable to access the Drush Site Archive URL!');
  }
  drush_set_option('url', $url);

  if (!$organization = drush_get_option('organization')) {
    $organization = terminus_session_select_data('organization');
  }
  drush_set_option('organization', $organization);
}

/**
 * Import an existing site via the CLI.
 */
function drush_terminus_pantheon_site_import($name = FALSE, $url = FALSE) {
  $session_data = drush_get_option('session_data');
  extract($session_data);

  $name = drush_get_option('name');
  $organization = drush_get_option('organization');
  $label = drush_get_option('label');
  $url = drush_get_option('url');

  $result_creation = terminus_api_user_site_create($user_uuid, $name, $label, $organization);
  if (!$result_creation) {
    return drush_set_error('DRUSH_PSITE_IMPORT_CREATION_FAILED', 'Site creation for import failed.');
  }

  $site_uuid = json_decode($result_creation['json']);

  // Start import.
  $result_import = terminus_api_site_import_drush_archive($site_uuid, $url);
  if (!$result_import) {
    return drush_set_error('DRUSH_PSITE_IMPORT_FAILED', 'Site creation request succeeded, but import failed.');
  }

  // JSON response.
  if (isset($json_output) && isset($result['json'])  && $result['json']) {
    drush_print($result['json']);
    return TRUE;
  }

  // Notify the user.
  drush_log(dt('Site is now building.'), "ok");
  drush_print(dt("The new site's UUID is @site_uuid", array(
    '@site_uuid' => $site_uuid,
  )));

  // Opted out of waiting?
  if (drush_get_option('nopoll')) {
    drush_log("No-poll option detected. Check your dashboard to see when this site is ready.");
    return TRUE;
  }

  // Poll for completion.
  drush_print(dt('Waiting for site spinup to complete. You can cancel at any point and the process will continue in the background.'));
  terminus_site_creation_poll($site_uuid);

  // Done!
  drush_print("Your imported site is now ready! Manage it in the dashboard:");
  drush_print("https://dashboard.getpantheon.com/sites/$site_uuid");
  return TRUE;
}

/**
 * Create a new site via the CLI.
 */
function drush_terminus_pantheon_site_create_validate($name = FALSE) {
  $session_data = terminus_bootstrap();
  if ($session_data === FALSE) {
    return drush_set_error('DRUSH_PSITE_CREATE_NO_SESSION', 'You must authenticate before using this command.');
  }
  drush_set_option('session_data', $session_data);

  if (!$name) {
    if (!$name = terminus_session_select_data('site_name')) {
      return drush_set_error('DRUSH_PSITE_CREATE_NO_NAME', 'You must supply a site name!');
    }
  }
  drush_set_option('name', preg_replace("/[^A-Za-z0-9 -]/", '', $name));

  if (!$label = drush_get_option('label')) {
    $label = terminus_session_select_data('site_label');
  }
  drush_set_option('label', $label);

  if (!$organization = drush_get_option('organization')) {
    $organization = terminus_session_select_data('organization');
  }
  drush_set_option('organization', $organization);

  if (drush_get_option('product')) {
    $product = drush_get_option('product');
  }
  else if (!$product = terminus_session_select_data('product')) {
    return drush_set_error('DRUSH_PSITE_CREATE_NO_PRODUCT', 'You must specify a starting state!');
  }
  drush_set_option('product', $product);
}

/**
 * Create a new site via the CLI.
 */
function drush_terminus_pantheon_site_create($name = FALSE) {
  $session_data = drush_get_option('session_data');
  extract($session_data);

  $name = drush_get_option('name');
  $organization = drush_get_option('organization');
  $label = drush_get_option('label');
  $product = drush_get_option('product');

  drush_log("Queuing build.", "ok");
  $result = terminus_api_user_site_create($user_uuid, $name, $label, $organization, $product);
  if (!$result) {
    return drush_set_error('DRUSH_PSITE_CREATE_FAILED', 'Site creation failed.');
  }
  if (isset($json_output) && isset($result['json'])  && $result['json']) {
    drush_print($result['json']);
    return TRUE;
  }

  $site_uuid = json_decode($result['json']);
  drush_log("Your new site is now building.", "ok");
  drush_print("The site's UUID is '" . $site_uuid . "'");
  drush_cache_clear_all('terminus-sites', 'pantheon', TRUE);
  drush_cache_clear_all('terminus-user-sites-' . $user_uuid, 'pantheon', TRUE);
  if ($organization) {
    drush_cache_clear_all('terminus-org-sites-' . $organization, 'pantheon', TRUE);
  }

  // Poll for completion.
  if (drush_get_option('nopoll')) {
    drush_log("No-poll option detected. Check your dashboard to see when this site is ready.");
    return TRUE;
  }
  drush_print(dt('Waiting for site spinup to complete. You can cancel at any point and the process will continue in the background.'));

  terminus_site_creation_poll($site_uuid);

  drush_print("Your site is now ready! Manage it from the dashboard:");
  drush_print("https://dashboard.getpantheon.com/sites/$site_uuid");
  return TRUE;
}

/**
 * Because real notifications are for the weak.
 * @param $site_uuid
 */
function terminus_site_creation_poll($site_uuid) {
  $ready = 0;
  while (TRUE) {
    echo '.';
    sleep(5);
    $result = terminus_api_site_bindings($site_uuid);
    $bindings = json_decode($result['json']);
    // Keep track of ready bindings.
    if (!isset($bindings_ready)) {
      foreach ($bindings as $bid => $data) {
        $bindings_ready[$bid] = FALSE;
      }
    }
    foreach ($bindings as $bid => $data) {
      if ($data->ready && !$bindings_ready[$bid]) {
        $bindings_ready[$bid] = TRUE;
        echo ' ' . dt('@type step complete (@ready/@total).', array(
          '@type' => $data->type,
          '@ready' => ++$ready,
          '@total' => count($bindings_ready),
        ));
      }
    }
    $all_ready = TRUE;
    foreach ($bindings_ready as $binding_ready) {
      if (!$binding_ready) $all_ready = FALSE;
    }
    if ($all_ready) {
      break;
    }
  }

  // Poll for the sync code job to complete.
  drush_print("Creating git repository and deploying code to dev.");
  while (TRUE) {
    echo '.';
    sleep(5);
    $notifications = terminus_notifications_list($site_uuid, 'chef_solo_sync_code');
    if (count($notifications) > 0) {
      break;
    }
  }
}

/**
 * Get a site uuid based on the name.
 */
function drush_terminus_pantheon_site_uuid($site_name) {
  terminus_bootstrap();
  $site_uuid = terminus_get_site_uuid_by_name($site_name);
  drush_print($site_uuid);
  return TRUE;
}

/**
 * Display a site name.
 *
 * @param string $site_uuid
 *   The unique identifier for the site.
 *
 * @return bool
 *   Always successful.
 */
function drush_terminus_pantheon_site_name($site_uuid) {
  drush_print(terminus_pantheon_site_name($site_uuid));
  return TRUE;
}

/**
 * Get a site name.
 *
 * @param $site_uuid
 *   The unique identifier for the site.
 *
 * @return string
 *   The name of the site, or empty if unknown.
 */
function terminus_pantheon_site_name($site_uuid) {
  if (!terminus_validate_uuid($site_uuid)) {
    return '';
  }
  terminus_bootstrap();
  $result = terminus_api_site_info($site_uuid);
  $site = json_decode($result['json']);
  return $site->name;
}

/**
 * Get a dashboard link.
 */
function drush_terminus_pantheon_site_dashboard($site_uuid = FALSE) {
  $session_data = terminus_bootstrap();
  if ($session_data === FALSE) {
    return FALSE;
  }
  extract($session_data);

  if (!$site_uuid = terminus_site_input($site_uuid, TRUE, FALSE)) {
    drush_log('You must specify a site UUID', 'failed');
    return FALSE;
  }

  drush_print("https://dashboard.getpantheon.com/sites/$site_uuid");
  $open = drush_confirm("Would you like to open this link now?");
  if ($open) {
    exec("open https://dashboard.getpantheon.com/sites/$site_uuid");
  }

  return TRUE;
}

/**
 * Delete a site via the CLI.
 */
function drush_terminus_pantheon_site_delete($site_uuid = FALSE) {
  $session_data = terminus_bootstrap();
  if ($session_data === FALSE) {
    return FALSE;
  }
  extract($session_data);

  if (!$site_uuid = terminus_site_input($site_uuid, TRUE, FALSE)) {
    drush_log('You must supply a site UUID', 'failed');
    return FALSE;
  }
  $name = terminus_site_uuid_to_name($site_uuid);
  $confirm = drush_confirm("Are you sure you want to delete $name ($site_uuid)?");
  if (!$confirm) {
    return TRUE;
  }

  $result = terminus_api_site_delete($site_uuid);
  drush_log("Site deleted.", "ok");
  drush_cache_clear_all('terminus-sites', 'pantheon');
  return TRUE;
}

/**
 * Add a hostname.
 */
function drush_terminus_pantheon_hostname_add($site_uuid = FALSE, $environment = FALSE, $hostname = FALSE) {
  $session_data = terminus_bootstrap();
  if ($session_data === FALSE) {
    return FALSE;
  }
  extract($session_data);

  if (!$site_uuid = terminus_site_input($site_uuid, TRUE, TRUE)) {
    drush_log('You must supply a site UUID', 'failed');
    return FALSE;
  }

  if (!$environment) {
    $environment = terminus_session_select_data('environment', $site_uuid);
    if (!$environment) {
      drush_log('You must supply an environment', 'failed');
      return FALSE;
    }
  }

  $hostname = drush_prompt(dt('Hostname (e.g. "www.mysite.com") you would like to add'), NULL, TRUE);
  if (!preg_match('/(?=^.{1,254}$)(^(?:(?!\d|-)[a-z0-9\-]{1,63}(?<!-)\.)+(?:[a-z]{2,})$)/i', $hostname)) {
    drush_log("'$hostname' is not a valid hostname.", 'failed');
    return FALSE;
  }
  $result = terminus_api_site_environment_add_hostname($site_uuid, $environment, $hostname);
  if ($result === FALSE) {
    return FALSE;
  }
  drush_log("Added '$hostname' to the $environment environment", 'ok');
  return TRUE;
}

/**
 * Remove a hostname.
 */
function drush_terminus_pantheon_hostname_remove($site_uuid = FALSE, $environment = FALSE, $hostname = FALSE) {
  $session_data = terminus_bootstrap();
  if ($session_data === FALSE) {
    return FALSE;
  }
  extract($session_data);

  if (!$site_uuid) {
    $site_uuid = terminus_session_select_data('site_uuid');
    if (!$site_uuid) {
      drush_log('You must supply a site UUID', 'failed');
      return FALSE;
    }
  }

  if (!$environment) {
    $environment = terminus_session_select_data('environment', $site_uuid);
    if (!$environment) {
      drush_log('You must supply an environment', 'failed');
      return FALSE;
    }
  }

  if (!$hostname) {
    $hostname = terminus_session_select_data('hostname', $site_uuid, $environment);
    if (!$hostname) {
      drush_log('You must choose a hostname', 'failed');
      return FALSE;
    }
  }

  $result = terminus_api_site_environment_delete_hostname($site_uuid, $environment, $hostname);
  if ($result === FALSE) {
    return FALSE;
  }
  drush_log("Removed '$hostname' from the $environment environment", 'ok');
  return TRUE;
}

/**
 * Get a list of backups for a site.
 */
function drush_terminus_pantheon_site_backups($site_uuid = FALSE, $environment = FALSE) {
  $session_data = terminus_bootstrap();
  if ($session_data === FALSE) {
    return FALSE;
  }
  extract($session_data);

  if (!$site_uuid = terminus_site_input($site_uuid, TRUE, TRUE)) {
    drush_log('You must supply a site UUID', 'failed');
    return FALSE;
  }

  if (!$environment) {
    $environment = terminus_session_select_data('environment', $site_uuid);
    if (!$environment) {
      drush_log('You must supply an environment', 'failed');
      return FALSE;
    }
  }

  $result = terminus_api_backup_catalog($site_uuid, $environment);
  $rows = array();
  $backups = json_decode($result['json']);
  foreach ($backups as $id => $a) {
    if (!isset($a->filename)) {
      continue;
    }
    $parts = explode('_', $id);
    $type = strpos($id, 'backup') ? 'backup' : 'export';
    $size = round($a->size / (1024 * 1024), 2) . ' MB';
    $rows[$a->filename] = array($type, date(DATE_RFC822, $a->timestamp), $parts[2], $parts[0] . '_' . $parts[1], $size);
  }
  krsort($rows);
  if (drush_get_option('json')) {
    drush_print(json_encode($rows));
    return TRUE;
  }
  array_unshift($rows, array("Type", "Date", "Element", "Bucket", "Size"));
  drush_print_table($rows, TRUE);
}

/**
 * Validate backups.
 */
function drush_terminus_pantheon_site_get_backup_validate($site_uuid = FALSE, $environment = FALSE, $bucket = FALSE, $element = FALSE) {
  $session_data = terminus_bootstrap();
  if ($session_data === FALSE) {
    return drush_set_error('DRUSH_PSITE_GET_BACKUP_NO_SESSION', 'You must authenticate before using this command.');
  }
  drush_set_option('session_data', $session_data);

  if (!$site_uuid = terminus_site_input($site_uuid, TRUE, TRUE)) {
    return drush_set_error('DRUSH_PSITE_GET_BACKUP_INVALID_UUID', 'You must specify a valid site UUID.');
  }
  drush_set_option('site_uuid', $site_uuid);

  if (!terminus_validate_environment($environment)) {
    if (!$environment = terminus_session_select_data('environment', $site_uuid)) {
      return drush_set_error('DRUSH_PSITE_GET_BACKUP_INVALID_ENV', 'You must specify a valid environment name.');
    }
  }
  drush_set_option('environment', $environment);

  if (!$element) {
    if (!$element = terminus_session_select_data('element')) {
      return drush_set_error('DRUSH_PSITE_GET_BACKUP_INVALID_ELEMENT', 'You must specify a valid element.');
    }
  }
  drush_set_option('element', $element);

  if ($bucket == 'latest') {
    $bucket = terminus_latest_bucket($site_uuid, $environment, $element);
  }
  if (!$bucket) {
    if (!$bucket = terminus_session_select_data('bucket', $site_uuid, $environment, $element)) {
      return drush_set_error('DRUSH_PSITE_GET_BACKUP_INVALID_BUCKET', 'You must specify a valid bucket.');
    }
  }
  drush_set_option('bucket', $bucket);
}

/**
 * Get a list of backups for a site.
 */
function drush_terminus_pantheon_site_get_backup($site_uuid = FALSE, $environment = FALSE, $bucket = FALSE, $element = FALSE) {
  $session_data = drush_get_option('session_data');
  extract($session_data);

  $result = terminus_api_backup_download_url(drush_get_option('site_uuid'), drush_get_option('environment'), drush_get_option('bucket'), drush_get_option('element'));

  if (isset($json_output) && isset($result['json'])  && $result['json']) {
    drush_print($result['json']);
    return TRUE;
  }

  $data = json_decode($result['json']);
  drush_print(dt('Signed URL for the backup (surround the download link in double quotes if using with wget):'));
  drush_print($data->url);
  return TRUE;
}

/**
 * Make a backup. Uses more generic backup api.
 */
function drush_terminus_pantheon_site_make_backup($site_uuid = FALSE, $environment = FALSE) {
  $session_data = terminus_bootstrap();
  if (!$session_data) {
    drush_log('You are not authenticated', 'failed');
    return FALSE;
  }
  extract($session_data);

  if (!$site_uuid = terminus_site_input($site_uuid, TRUE, TRUE)) {
    drush_log('You must supply a site UUID', 'failed');
    return FALSE;
  }

  if (!$environment) {
    $environment = terminus_session_select_data('environment', $site_uuid);
    if (!$environment) {
      drush_log('You must supply an environment', 'failed');
      return FALSE;
    }
  }
  $result = terminus_api_site_make_backup($site_uuid, $environment, 'backup');
  drush_print("Backup initiated.");
  return TRUE;
}

/**
 * Download a backup from a site.
 */
function drush_terminus_pantheon_site_download_backup($site_uuid = FALSE, $environment = FALSE, $bucket = FALSE, $element = FALSE, $destination = FALSE) {
  $session_data = terminus_bootstrap();
  if ($session_data === FALSE) {
    return FALSE;
  }
  extract($session_data);

  if (!$site_uuid = terminus_site_input($site_uuid)) {
    drush_log('You must supply a site UUID', 'failed');
    return FALSE;
  }

  if (!$environment) {
    $environment = terminus_session_select_data('environment', $site_uuid);
    if (!$environment) {
      drush_log('You must supply an environment', 'failed');
      return FALSE;
    }
  }
  if (!$element) {
    $element = terminus_session_select_data('element');
    if (!$element) {
      drush_log('You must supply an element', 'failed');
      return FALSE;
    }
  }

  // Retrieve the latest bucket
  if ($bucket == 'latest') {
    $bucket = terminus_latest_bucket($site_uuid, $environment, $element);
  }
  if (!$bucket) {
    $bucket = terminus_session_select_data('bucket', $site_uuid, $environment, $element);
    if (!$bucket) {
      drush_log('You must supply a bucket', 'failed');
      return FALSE;
    }
  }
  if (!$destination) {
    $destination = terminus_session_select_data('destination');
    if (!$destination) {
      drush_log('You must supply a destination', 'failed');
      return FALSE;
    }
  }

  $result = terminus_api_backup_download_url($site_uuid, $environment, $bucket, $element);
  $data = json_decode($result['json']);
  $filename = strstr(basename($data->url), '?', '_');

  drush_log("Downloading " . $filename . "...");

  // Copied from pm code
  $cache_duration = 86400*365;
  $path = _drush_download_file($data->url, $destination . DIRECTORY_SEPARATOR . $filename, $cache_duration);
  if ($path || drush_get_context('DRUSH_SIMULATE')) {
    drush_log("Downloading " . $filename . " was successful.");
  }
  else {
    return drush_set_error('DRUSH_PSITE_DOWNLOAD_FAILED', 'Unable to download ' . $filename . ' to ' . $destination . ' from '. $data->url);
  }

  return TRUE;
}

/**
 * Load a database with a backup from a site.
 */
function drush_terminus_pantheon_site_load_backup($site_uuid = FALSE, $environment = FALSE, $bucket = FALSE) {
  $session_data = terminus_bootstrap();
  if ($session_data === FALSE) {
    return FALSE;
  }
  extract($session_data);
  $element = 'database';

  if (!$site_uuid = terminus_site_input($site_uuid)) {
    drush_log('You must supply a site UUID', 'failed');
    return FALSE;
  }

  // Retrieve the latest bucket
  if ($bucket == 'latest' || (!$bucket && $site_uuid && $environment)) {
    $bucket = terminus_latest_bucket($site_uuid, $environment, $element);
  }

  if (!$environment) {
    $environment = terminus_session_select_data('environment', $site_uuid);
    if (!$environment) {
      drush_log('You must supply an environment', 'failed');
      return FALSE;
    }
  }
  if (!$bucket) {
    $bucket = terminus_session_select_data('bucket', $site_uuid, $environment, $element);
    if (!$bucket) {
      drush_log('You must supply a bucket', 'failed');
      return FALSE;
    }
  }

  if (!drush_confirm('Overwrite this database with ' . $environment . '.' . $site_uuid . '?')) {
    return drush_user_abort();
  }

  $destination = drush_tempdir();
  $result = terminus_api_backup_download_url($site_uuid, $environment, $bucket, $element);
  $data = json_decode($result['json']);
  $filename = strstr(basename($data->url), '?', '_');

  $cache_duration = 86400*365;
  $path = _drush_download_file($data->url, $destination . DIRECTORY_SEPARATOR . $filename, $cache_duration);
  if (!$path && !drush_get_context('DRUSH_SIMULATE')) {
    return drush_set_error('DRUSH_PSITE_DOWNLOAD_FAILED', 'Unable to download ' . $filename . ' to ' . $destination . ' from '. $data->url);
  }

  drush_log("Downloading " . $filename . " was successful.");

  // TODO: There's got to be a better way to handle a .gz file here
  shell_exec('gunzip ' . $path);
  $path = strstr($path, '.gz', TRUE);

  drush_set_option('file', $path);
  drush_sql_query();

  drush_log("Database load complete.");
  drush_delete_dir($path);

  return TRUE;
}

/**
 * Set or retrieve the connection mode for a site/environment.
 */
function drush_terminus_pantheon_site_connection_mode($site_uuid = FALSE, $environment = FALSE, $cmode = FALSE) {
  $session_data = terminus_bootstrap();
  if ($session_data === FALSE) {
    return FALSE;
  }
  extract($session_data);

  // Only prompt for $cmode if the command is run without a site or environment
  $prompt_cmode = !$site_uuid || !$environment;

  if (!$site_uuid = terminus_site_input($site_uuid)) {
    drush_log('You must supply a site UUID', 'failed');
    return FALSE;
  }

  if (!$environment) {
    $environment = terminus_session_select_data('environment', $site_uuid);
    if (!$environment) {
      drush_log('You must supply an environment', 'failed');
      return FALSE;
    }
  }

  if ($prompt_cmode && !$cmode) {
    $cmode = terminus_session_select_data('cmode', $site_uuid);
  }

  if (!$cmode) {
    $result = terminus_api_site_environment_onserverdev_get($site_uuid, $environment);
    $data = json_decode($result['json']);
    $mode = $data->enabled ? 'SFTP' : 'Git';
    drush_log("Connection mode: " . $mode, 'ok');
    return TRUE;
  }

  $cmode = strtolower($cmode);
  $onserverdevstatus = $cmode == 'sftp' ? TRUE : FALSE;
  terminus_api_site_environment_onserverdev_set($site_uuid, $environment, $onserverdevstatus);

  $mode = $onserverdevstatus ? 'SFTP' : 'Git';
  drush_log('Connection mode set to: ' . $mode, 'ok');
}

/**
 * Validate site attributes get.
 */
function drush_terminus_pantheon_site_attributes_validate($site_uuid = FALSE) {
  $session_data = terminus_bootstrap();
  if ($session_data === FALSE) {
    return drush_set_error('DRUSH_PSITE_ATTR_SESSION', dt('You must authenticate before using this command.'));
  }

  if (!$site_uuid) {
    if (!$site_uuid = terminus_site_input($site_uuid)) {
      return drush_user_abort();
    }
  }
  if (!terminus_validate_uuid($site_uuid)) {
    return drush_set_error('DRUSH_PSITE_COMMIT_INVALID_UUID', dt('You must specify a valid site UUID.'));
  }
  drush_set_option('site_uuid', $site_uuid);
}

/**
 * Get a list of all site attributes.
 */
function drush_terminus_pantheon_site_attributes($site_uuid = FALSE) {
  $result = terminus_api_site_attributes_get(drush_get_option('site_uuid'));
  $attributes = (array) json_decode($result['json']);
  $rows = array();
  foreach ($attributes as $property => $value) {
    // Allow a specific attribute to be returned.
    if (drush_get_option('attribute') == $property) {
      drush_print($value);
      return;
    }
    $rows[] = array(
      $property,
      $value,
    );
  }

  // Add headers.
  array_unshift($rows, array(
    dt('Property'),
    dt('Value'),
  ));

  drush_print_table($rows, TRUE);
}

/**
 * Validate Git branch create.
 */
function drush_terminus_pantheon_site_branch_create_validate($site_uuid = FALSE) {
  $session_data = terminus_bootstrap();
  if ($session_data === FALSE) {
    return drush_set_error('DRUSH_PSITE_BCREATE_NO_SESSION', dt('You must authenticate before using this command.'));
  }

  if (!$site_uuid = terminus_site_input($site_uuid)) {
    return drush_user_abort();
  }
  if (!terminus_validate_uuid($site_uuid)) {
    return drush_set_error('DRUSH_PSITE_BCREATE_INVALID_UUID', dt('You must specify a valid site UUID.'));
  }
  drush_set_option('site_uuid', $site_uuid);

  $name = drush_get_option('name');
  if (!$name) {
    $name = drush_prompt(dt('New branch name'), NULL, TRUE);
  }
  if (!terminus_validate_new_branch_name($name)) {
    return drush_set_error('DRUSH_PSITE_BCREATE_INVALID_NAME', 'You must specify a valid new branch name; dev, test, live and master are reserved.');
  }
  drush_set_option('name', $name);
}

/**
 * Git branch create.
 */
function drush_terminus_pantheon_site_branch_create($site_uuid = FALSE) {
  $site_uuid = drush_get_option('site_uuid');
  $branch_name = drush_get_option('name');
  $result = terminus_api_code_branch_create($site_uuid, $branch_name);

  $json = json_decode($result['json']);
  if (!$json) {
    return drush_set_error('DRUSH_PSITE_BCREATE_FAIL', 'Branch creation failed, typically because it already exists.');
  }
  drush_log(dt('Branch @branch created, commit ID #@commit', array(
    '@branch' => $branch_name,
    '@commit' => $json->{'refs/heads/' . $branch_name},
  )), 'ok');
}

/**
 * Validate Git branch delete.
 */
function drush_terminus_pantheon_site_branch_delete_validate($site_uuid = FALSE) {
  $session_data = terminus_bootstrap();
  if ($session_data === FALSE) {
    return drush_set_error('DRUSH_PSITE_BDELETE_NO_SESSION', dt('You must authenticate before using this command.'));
  }

  if (!$site_uuid = terminus_site_input($site_uuid)) {
    return drush_user_abort();
  }
  if (!terminus_validate_uuid($site_uuid)) {
    return drush_set_error('DRUSH_PSITE_BDELETE_INVALID_UUID', dt('You must specify a valid site UUID.'));
  }
  drush_set_option('site_uuid', $site_uuid);

  $branch_name = drush_get_option('name');
  if (!$branch_name) {
    // Select existing branches.
    $branch_name = terminus_session_select_data('branch', $site_uuid);
  }
  if (!terminus_validate_new_branch_name($branch_name)) {
    return drush_set_error('DRUSH_PSITE_BDELETE_INVALID_NAME', 'You must specify a valid target branch name; dev, test, live and master can\'t be deleted and you should feel bad for trying.');
  }
  drush_set_option('branch_name', $branch_name);
}

/**
 * Git branch delete.
 */
function drush_terminus_pantheon_site_branch_delete($site_uuid = FALSE) {
  $site_uuid = drush_get_option('site_uuid');
  $branch_name = drush_get_option('branch_name');

  if (!drush_confirm(dt('You sure you want to delete @branch_name?', array(
    '@branch_name' => $branch_name,
  )))) {
    return drush_user_abort();
  }

  $result = terminus_api_code_branch_delete($site_uuid, $branch_name);

  $json = json_decode($result['json']);
  if (!$json) {
    return drush_set_error('DRUSH_PSITE_BDELETE_FAIL', 'Branch deletion failed, typically because it doesn\'t exist.');
  }
  drush_log(dt('Branch @branch_name deleted.', array(
    '@branch_name' => $branch_name,
  )), 'ok');
}

/**
 * Validate environment list.
 */
function drush_terminus_pantheon_site_environment_list_validate($site_uuid = FALSE) {
  $session_data = terminus_bootstrap();
  if ($session_data === FALSE) {
    return drush_set_error('DRUSH_PSITE_ELIST_NO_SESSION', dt('You must authenticate before using this command.'));
  }

  if (!$site_uuid = terminus_site_input($site_uuid)) {
    return drush_user_abort();
  }
  if (!terminus_validate_uuid($site_uuid)) {
    return drush_set_error('DRUSH_PSITE_ELIST_INVALID_UUID', dt('You must specify a valid site UUID.'));
  }
  drush_set_option('site_uuid', $site_uuid);
}

/**
 * Environment list.
 */
function drush_terminus_pantheon_site_environment_list($site_uuid = FALSE) {
  $site_uuid = drush_get_option('site_uuid');
  $result = terminus_api_site_environments($site_uuid);

  if (isset($json_output) && isset($result['json'])  && $result['json']) {
    drush_print($result['json']);
    return TRUE;
  }

  $json = json_decode($result['json']);
  // Graceful failure.
  if (!$json) {
    return;
  }

  // Also get the list of code tips as an ad-hoc environment existence check.
  $tips_result = terminus_api_code_tips($site_uuid);
  $tips_json = json_decode($tips_result['json']);

  $environments = array();

  foreach (get_object_vars($json) as $env => $data) {
    $tips_env = ($env == 'dev') ? 'master' : $env;
    if (isset($tips_json->$tips_env)) {
      $environments[] = array(
        $env,
        date(DATE_RFC822, $data->environment_created),
        $data->lock->locked ? 'locked' : 'public',
      );
    }
    else {
      $environments[] = array(
        $env,
        'NOT CREATED',
        'NOT CREATED',
      );
    }
  }

  ksort($environments);
  array_unshift($environments, array('Environment', 'Created', 'Locked'));
  drush_print_table($environments, TRUE);
}

/**
 * Validate multidev environment creation.
 */
function drush_terminus_pantheon_site_environment_create_validate($site_uuid, $new_environment) {
  $session_data = terminus_bootstrap();
  if ($session_data === FALSE) {
    return drush_set_error('DRUSH_PSITE_ECREATE_NO_SESSION', 'You must authenticate before using this command.');
  }

  if (!terminus_validate_uuid($site_uuid)) {
    return drush_set_error('DRUSH_PSITE_ECREATE_INVALID_UUID', 'You must specify a valid site UUID.');
  }

  if (!terminus_validate_environment($new_environment)) {
    return drush_set_error('DRUSH_PSITE_ECREATE_INVALID_NEW_ENV', 'You must specify a valid new environment name.');
  }
  if (terminus_is_reserved_branch_name($new_environment)) {
    return drush_set_error('DRUSH_PSITE_ECREATE_RESERVED_ENV', 'Why are you trying to create a reserved environment name? Bad idea.');
  }

  $env_source = drush_get_option('source');

  if ($env_source && !terminus_validate_environment($env_source)) {
    return drush_set_error('DRUSH_PSITE_ECREATE_INVALID_SOURCE', 'You must specify a valid source environment name.');
  }
  if (!$env_source) {
    $env_source = 'dev';
  }
  drush_set_option('source', $env_source);
}

/**
 * Create a multidev environment.
 */
function drush_terminus_pantheon_site_environment_create($site_uuid, $new_environment) {
  // Check to see if branch exists.
  $branch_result = terminus_api_code_tips($site_uuid);
  $branches = json_decode($branch_result['json']);

  // If not, create it.
  if (!isset($branches->$new_environment)) {
    drush_log(dt('Creating the @new_environment branch...', array(
      '@new_environment' => $new_environment,
    )), 'ok');
    $result_branch_create = terminus_api_code_branch_create($site_uuid, $new_environment);
    if (!$result_branch_create) {
      return drush_set_error('DRUSH_PSITE_ECREATE_BRANCH_FAIL', 'Unable to create new branch.');
    }
    drush_log('Branch created.');
  }

  // Create the environment.
  drush_log(dt('Creating the @new_environment environment...', array(
    '@new_environment' => $new_environment,
  )), 'ok');
  $result_env_create = terminus_api_site_environment_create($site_uuid, $new_environment);
  if (!$result_env_create) {
    return drush_set_error('DRUSH_PSITE_ECREATE_FAIL', 'Unable to create new environment.');
  }
  drush_log('Environment created.');

  // Wait...
  // @todo use the abstracted code for this that is on an unmerged branch

  // Clone...
  $env_source = drush_get_option('source');
  drush_log(dt('Cloning content from @env_source...', array(
    '@env_source' => $env_source,
  )), 'ok');

  $result_clone_db = terminus_api_environment_clone_database($site_uuid, $env_source, $new_environment, FALSE);
  drush_log(json_decode($result_clone_db['json']));

  $result_clone_files = terminus_api_environment_clone_files($site_uuid, $env_source, $new_environment);
  drush_log(json_decode($result_clone_files['json']));
}

/**
 * Validate multidev environment deletion.
 */
function drush_terminus_pantheon_site_environment_delete_validate($site_uuid, $target_environment) {
  $session_data = terminus_bootstrap();
  if ($session_data === FALSE) {
    return drush_set_error('DRUSH_PSITE_EDELETE_NO_SESSION', 'You must authenticate before using this command.');
  }

  if (!terminus_validate_uuid($site_uuid)) {
    return drush_set_error('DRUSH_PSITE_EDELETE_INVALID_UUID', 'You must specify a valid site UUID.');
  }

  if (!terminus_validate_environment($target_environment)) {
    return drush_set_error('DRUSH_PSITE_EDELETE_INVALID_NEW_ENV', 'You must specify a valid target environment name.');
  }
  if (terminus_is_reserved_branch_name($target_environment)) {
    return drush_set_error('DRUSH_PSITE_EDELETE_RESERVED_ENV', 'Why are you trying to delete a reserved environment? You should feel bad for trying.');
  }

  // See if the environment even exists.
  $result = terminus_api_site_environments($site_uuid);
  $json = json_decode($result['json']);
  if (!isset($json->$target_environment)) {
    return drush_set_error('DRUSH_PSITE_EDELETE_PHANTOM_ENV', 'That environment does\'t exist.');
  }
}

/**
 * Delete a multidev environment.
 */
function drush_terminus_pantheon_site_environment_delete($site_uuid, $target_environment) {
  if (!drush_confirm(dt('Are you sure you want to delete @target_environment from @site_name?', array(
    '@site_name' => terminus_site_uuid_to_name($site_uuid),
    '@target_environment' => $target_environment,
  )))) {
    return;
  }

  // Delete the environment.
  drush_log(dt('Deleting the @target_environment environment...', array(
    '@target_environment' => $target_environment,
  )));
  $result_env_delete = terminus_api_site_environment_delete($site_uuid, $target_environment);
  if (!$result_env_delete) {
    return drush_set_error('DRUSH_PSITE_EDELETE_FAIL', 'Unable to delete the environment.');
  }
  drush_log('Environment deleted.', 'ok');
}

/**
 * Validate Git branch list.
 */
function drush_terminus_pantheon_site_branch_list_validate($site_uuid = FALSE) {
  $session_data = terminus_bootstrap();
  if ($session_data === FALSE) {
    return drush_set_error('DRUSH_PSITE_BLIST_NO_SESSION', dt('You must authenticate before using this command.'));
  }

  if (!$site_uuid = terminus_site_input($site_uuid)) {
    return drush_user_abort();
  }
  if (!terminus_validate_uuid($site_uuid)) {
    return drush_set_error('DRUSH_PSITE_BLIST_INVALID_UUID', dt('You must specify a valid site UUID.'));
  }
  drush_set_option('site_uuid', $site_uuid);
}

/**
 * Git branch list.
 */
function drush_terminus_pantheon_site_branch_list($site_uuid = FALSE) {
  $site_uuid = drush_get_option('site_uuid');
  $result = terminus_api_code_tips($site_uuid);

  $json = json_decode($result['json']);
  // Graceful failure.
  if (!$json) {
    return;
  }

  $branches = array();
  foreach (get_object_vars($json) as $branch => $commit_id) {
    if (!in_array($branch, array('test', 'live'))) {
      $branches[] = array($branch, $commit_id);
    }
  }

  ksort($branches);
  array_unshift($branches, array('Branch', 'Commit ID'));
  drush_print_table($branches, TRUE);
}

/**
 * Validate on-server commits.
 */
function drush_terminus_pantheon_site_commit_validate($site_uuid = FALSE, $environment = FALSE) {
  $session_data = terminus_bootstrap();
  if ($session_data === FALSE) {
    return drush_set_error('DRUSH_PSITE_COMMIT_NO_SESSION', dt('You must authenticate before using this command.'));
  }

  if (!$site_uuid) {
    if (!$site_uuid = terminus_site_input($site_uuid)) {
      return drush_user_abort();
    }
  }
  if (!terminus_validate_uuid($site_uuid)) {
    return drush_set_error('DRUSH_PSITE_COMMIT_INVALID_UUID', dt('You must specify a valid site UUID.'));
  }
  drush_set_option('site_uuid', $site_uuid);

  if (!$environment) {
    drush_set_option('dev_only', TRUE);
    if (!$environment = terminus_session_select_data('environment', $site_uuid)) {
      return drush_user_abort();
    }
  }
  if (!terminus_validate_environment($environment) || in_array($environment, array('test', 'live'))) {
    return drush_set_error('DRUSH_PSITE_COMMIT_INVALID_SOURCE', dt('You must choose a dev or multi-dev environment.'));
  }
  drush_set_option('environment', $environment);

  // Determine if in SFTP mode.
  $result = terminus_api_site_environment_onserverdev_get($site_uuid, $environment);
  $data = json_decode($result['json']);
  if (!$data->enabled) {
    return drush_set_error('DRUSH_PSITE_COMMIT_NOT_SFTP', dt('The @environment is not in SFTP mode.', array(
      '@environment' => $environment,
    )));
  }

  $diffstat = termins_render_diffstat($site_uuid, $environment);
  if (!$diffstat) {
    return drush_set_error('DRUSH_PSITE_COMMIT_NO_CHANGES', dt('No changes found to commit, aborting.'));
  }

  $message = drush_get_option('message', FALSE);
  if (!$message) {
    $message = drush_prompt(dt('Your commit message'), NULL, TRUE);
    drush_print("Files to be committed:");
    drush_print_table($diffstat, TRUE);
    drush_print("Message:\n");
    drush_print($message, 2);
    $confirm = drush_confirm("\nConfirm this commit?");
    if (!$confirm) {
      return drush_user_abort();
    }
  }
  drush_set_option('message', $message);
  drush_set_option('session_data', $session_data);
}

/**
 * Commit on server changes.
 */
function drush_terminus_pantheon_site_commit($site_uuid = FALSE, $environment = FALSE) {
  $session_data = drush_get_option('session_data');
  extract($session_data);

  $message = drush_get_option('message', '');
  $environment = drush_get_option('environment');
  $site_uuid = drush_get_option('site_uuid');

  drush_log(dt('Triggering commit.'), 'info');
  $result = terminus_api_site_environment_onserverdev_commit($site_uuid, $environment, $message, $user_uuid);
  // Hope it's ok.
  $json = json_decode($result['json']);
  drush_log(trim($json), 'ok');
}

/**
 * Set or retrieve the connection mode for a site/environment.
 */
function drush_terminus_pantheon_site_diffstat($site_uuid = FALSE, $environment = FALSE) {
  $session_data = terminus_bootstrap();
  if ($session_data === FALSE) {
    return FALSE;
  }
  extract($session_data);

  if (!$site_uuid = terminus_site_input($site_uuid)) {
    drush_log('You must supply a site UUID', 'failed');
    return FALSE;
  }

  if (!$environment) {
    $environment = terminus_session_select_data('environment', $site_uuid);
  }
  if (!$environment || in_array($environment, array('test', 'live'))) {
    drush_log('You must choose a dev or multi-dev environment', 'failed');
    return FALSE;
  }

  $diffstat = termins_render_diffstat($site_uuid, $environment);
  if (!$diffstat) {
    drush_log('No diffs found.', 'ok');
    return TRUE;
  }

  drush_print_table($diffstat, TRUE);
  return TRUE;
}

/**
 * Helper function to fetch/render a table of diffs, or return FALSE if none.
 */
function termins_render_diffstat($site_uuid, $environment) {
  $result = terminus_api_site_environment_onserverdev_diff_stats_get($site_uuid, $environment);
  $diffstat = json_decode($result['json']);
  $rows = array();
  foreach ($diffstat as $file => $diff) {
    $rows[] = array($file, $diff->status, $diff->deletions, $diff->additions);
  }
  if (count($rows) == 0) {
    return FALSE;
  }
  ksort($rows);
  array_unshift($rows, array("File", "Status", "Deletions", "Additions"));
  return $rows;
}

/**
 * Get a list of notifications for a site to track ongoing jobs.
 */
function drush_terminus_pantheon_site_notifications($site_uuid = FALSE) {
  $session_data = terminus_bootstrap();
  if ($session_data === FALSE) {
    return FALSE;
  }
  extract($session_data);

  if (!$site_uuid = terminus_site_input($site_uuid)) {
    drush_log('You must supply a site UUID', 'failed');
    return FALSE;
  }
  $notifications = terminus_notifications_list($site_uuid);
}

/**
 * Helpful function to fetch and parse down a list of notifications.
 */
function terminus_notifications_list($site_uuid, $type = FALSE) {
  $result = terminus_api_site_notifications($site_uuid);
  $data = json_decode($result['json']);
  $notifications = array();
  foreach ($data as $id => $notification) {
    if ($type) {
      if (strpos($notification->name, $type) === FALSE) {
        continue;
      }
    }
    $notifications[$notification->start] = array(
      'name' => $notification->name,
      'status' => $notification->build->status,
      'phase' => $notification->build->phase,
      'duration' => $notification->build->duration,
    );
  }
  # TODO: munge this list to remove internals, provide human-readable names.
  return $notifications;
}

/**
 * Allow upgrades and downgrades from the CLI.
 */
function drush_terminus_pantheon_site_service_level($site_uuid = FALSE, $service_level = FALSE) {
  $session_data = terminus_bootstrap();
  if ($session_data === FALSE) {
    return FALSE;
  }
  extract($session_data);
  $site_uuid = terminus_session_select_data('site_uuid', $site_uuid);
  if (!$site_uuid) {
    return drush_set_error("You must choose a valid site.");
  }
  # TODO: verify owner.
  if (!$service_level) {
    $service_level = terminus_session_select_data('service_level', $site_uuid);
  }
  drush_log("Setting service level for site '". $site_uuid ."' to '". $service_level ."'", "notice");
  $result = terminus_api_site_put_service_level($site_uuid, $service_level);
  if ($result) {
    drush_log("Service level changed.", "ok");
    return TRUE;
  }
  return drush_set_error("Service level change failed.");
}

/**
 * Team functions for a site.
 */

/**
 * Get the team for a site.
 */
function drush_terminus_pantheon_site_team($site_uuid = FALSE) {
  $session_data = terminus_bootstrap();
  if ($session_data === FALSE) {
    return FALSE;
  }
  extract($session_data);
  if (!$site_uuid = terminus_site_input($site_uuid)) {
    drush_log('You must supply a site UUID', 'failed');
    return FALSE;
  }
  $result = terminus_api_site_team_get($site_uuid);
  $team = json_decode($result['json']);

  # Build tabular results.
  $rows = array();
  foreach ($team as $user_uuid => $data) {
    $rows[$data->profile->lastname] = array(
      $data->profile->firstname,
      $data->profile->lastname,
      $data->email,
      $user_uuid,
    );
  }
  ksort($rows);
  array_unshift($rows, array('First Name', 'Last Name', 'Email', 'UUID'));
  drush_print_table($rows, TRUE);
}

/**
 * Add someone to the team for a site.
 *
 * $add_user_uuid must be an email address.
 */
function drush_terminus_pantheon_site_team_add($site_uuid = FALSE, $add_user_uuid = FALSE) {
  $session_data = terminus_bootstrap();
  if ($session_data === FALSE) {
    return FALSE;
  }
  extract($session_data);
  if (!$site_uuid = terminus_site_input($site_uuid)) {
    drush_log('You must supply a site UUID', 'failed');
    return FALSE;
  }
  if (!$add_user_uuid) {
    $add_user_uuid = drush_prompt("Please enter the email address of the user you want to add");
  }

  $result = terminus_api_site_team_member_invite($site_uuid, $add_user_uuid, $user_uuid);
  if ($result === FALSE) {
    return drush_set_error("Error adding user!");
  }
  drush_print("Added user to team!");
  return TRUE;
}

/**
 * Remove someone from the team for a site.
 *
 * $remove_user must be a uuid or email.
 */
function drush_terminus_pantheon_site_team_remove($site_uuid = FALSE, $remove_user = FALSE) {
  $session_data = terminus_bootstrap();
  if ($session_data === FALSE) {
    return FALSE;
  }
  extract($session_data);
  if (!$site_uuid = terminus_site_input($site_uuid)) {
    drush_log('You must supply a site UUID', 'failed');
    return FALSE;
  }
  if (!$remove_user) {
    $remove_user = terminus_session_select_data('team', $site_uuid);
  }
  $result = terminus_api_site_team_get($site_uuid);
  $team = json_decode($result['json']);
  $remove = FALSE;
  foreach ($team as $team_member => $data) {
    if ($remove_user === $team_member || $remove_user === $data->email) {
      $remove = $team_member;
      break;
    }
  }
  if (!$remove) {
    drush_log('You must supply a valid user UUID or email address.', 'failed');
    return FALSE;
  }
  $result = terminus_api_site_team_member_remove($site_uuid, $remove);
  if ($result === FALSE) {
    return drush_set_error("Error removing user!");
  }
  drush_print("Removed user from team!");
  return TRUE;
}

/**
 * Assuming you are the owner, transfer that to someone else.
 *
 * $new_owner must be a uuid or email.
 */
function drush_terminus_pantheon_site_change_owner($site_uuid = FALSE, $new_owner = FALSE) {
  $session_data = terminus_bootstrap();
  if ($session_data === FALSE) {
    return FALSE;
  }
  extract($session_data);
  if (!$site_uuid = terminus_site_input($site_uuid)) {
    drush_log('You must supply a site UUID', 'failed');
    return FALSE;
  }
  if (!$new_owner) {
    $new_owner = terminus_session_select_data('team', $site_uuid);
  }
  $result = terminus_api_site_team_get($site_uuid);
  $team = json_decode($result['json']);
  $switch = FALSE;
  foreach ($team as $team_member => $data) {
    if ($new_owner === $team_member || $new_owner === $data->email) {
      $switch = $new_owner;
      break;
    }
  }
  if (!$switch) {
    drush_log('You must supply a valid user UUID or email address for an existing team member.', 'failed');
    return FALSE;
  }
  $result = terminus_api_set_site_owner($site_uuid, $switch);
  if ($result === FALSE) {
    return drush_set_error("Error changing site owner!");
  }
  drush_print("Ownership changed!");
  return TRUE;
}

/**
 * Organization commands.
 */

/**
 * List orgs for a user.
 */
function drush_terminus_pantheon_organizations() {
  $session_data = terminus_bootstrap();
  if ($session_data === FALSE) {
    return FALSE;
  }
  extract($session_data);
  $result = terminus_api_user_organizations($user_uuid);
  $orgs = (array) json_decode($result['json']);
  if (isset($json_output) && isset($result['json'])  && $result['json']) {
    drush_print($result['json']);
    return TRUE;
  }
  if (count($orgs) == 0) {
    return drush_set_error("You are not a member of any organizations.");
  }
  $rows = array(array('Name', 'Role', 'UUID'));
  foreach ($orgs as $key => $data) {
    $rows[] = array(
      $data->name,
      $data->admin ? 'Admin' : 'User',
      $key
    );
  }
  drush_print_table($rows, TRUE);
  return TRUE;
}

/**
 * List sites for an org. You must be an admin for this to work.
 */
function drush_terminus_pantheon_organization_sites($organization = FALSE) {
  $session_data = terminus_bootstrap();
  if ($session_data === FALSE) {
    return FALSE;
  }
  extract($session_data);
  if (!$organization) {
    $organization = terminus_session_select_data('organization');
  }
  $result = terminus_api_user_organization_sites($user_uuid, $organization);
  if (!$result) {
    # This is what happens when you aren't an admin.
    return drush_set_error("You are not an admin for this organization.");
  }
  if (isset($json_output) && isset($result['json'])  && $result['json']) {
    drush_print($result['json']);
    return TRUE;
  }
  $sites = json_decode($result['json']);
  // Display tabular output.
  // TODO: refactor into re-usable display functions.
  $rows = array();
  foreach ($sites as $site_uuid => $i) {
    $rows[$i->name] = array($i->name, $i->service_level, $site_uuid);
  }
  ksort($rows);
  array_unshift($rows, array("Site", "Service Level", "UUID"));
  drush_print_table($rows, TRUE);
}

/**
 * Helper function to determine if a user is an org admin.
 *
 * TODO: Caching.
 */
function termins_user_organization_admin($user_uuid, $organization) {
  $result = terminus_api_user_organizations($user_uuid);
  $organizations = json_decode($result['json']);
  foreach ($organizations as $org_uuid => $data) {
    if ($org_uuid == $organization && isset($data->admin) && ($data->admin)) {
      return TRUE;
    }
  }
  return FALSE;
}

/**
 * Displays a list of open tunnels
 */
function drush_terminus_pantheon_site_tunnels() {
  $session_data = terminus_bootstrap();
  if ($session_data === FALSE) {
    return FALSE;
  }
  extract($session_data);
  $tunnels = terminus_tunnel_get_all();
  terminus_tunnel_print_info_table($tunnels['data']);
}

/**
 * Opens a tunnel for a specific site/environment/service
 */
function drush_terminus_pantheon_site_tunnel($site_uuid = FALSE, $environment = FALSE, $service = 'mysql', $port = NULL, $print_info = TRUE) {
  $session_data = terminus_bootstrap();
  if ($session_data === FALSE) {
    return FALSE;
  }
  extract($session_data);

  if (!$site_uuid = terminus_site_input($site_uuid)) {
    drush_log('You must supply a site UUID', 'failed');
    return FALSE;
  }

  if (!$environment) {
    $environment = terminus_session_select_data('environment', $site_uuid);
    if (!$environment) {
      drush_log('You must supply an environment', 'failed');
      return FALSE;
    }
  }

  $types = array(
    'mysql' => 'dbserver',
    'redis' => 'cacheserver'
  );

  if (!isset($types[$service])) {
    return drush_set_error('TERMINUS_TUNNEL_ERROR', dt('Invalid service: @service. Currently, the only supported services are: @services', array(
      '@service' => $service,
      '@services' => implode(', ', array_keys($types)),
    )));
  }

  return terminus_tunnel_open($site_uuid, $environment, $types[$service], $port, $print_info);
}

/**
 * Close tunnels
 */
function drush_terminus_pantheon_site_tunnel_close($pid = NULL) {
  $session_data = terminus_bootstrap();
  if ($session_data === FALSE) {
    return FALSE;
  }
  extract($session_data);

  terminus_tunnel_close($pid);
}

/**
 * Mounts the appserver for a specific environment.
 */
function drush_terminus_pantheon_site_mount($site_uuid = FALSE, $environment = FALSE, $destination = FALSE) {
  $session_data = terminus_bootstrap();
  if ($session_data === FALSE) {
    return FALSE;
  }
  extract($session_data);

  $test = exec('which sshfs', $output, $ret);
  if ($ret !== 0) {
    return drush_set_error("'sshfs' command not found. Please install from http://osxfuse.github.io/");
  }

  if (!$site_uuid = terminus_site_input($site_uuid)) {
    drush_log('You must supply a site UUID', 'failed');
    return FALSE;
  }

  if (!$environment) {
    $environment = terminus_session_select_data('environment', $site_uuid);
    if (!$environment) {
      drush_log('You must supply an environment', 'failed');
      return FALSE;
    }
  }

  if (!$destination) {
    $destination = terminus_session_select_data('destination', NULL, NULL, NULL, 'Select a mount destination:', './' . $environment);
    if (!$destination) {
      drush_log('You must supply a mount destination', 'failed');
      return FALSE;
    }
  }

  if (!is_dir($destination)) {
    drush_print(dt("The directory !destination does not exist.", array('!destination' => $destination)));
    if (drush_confirm(dt('Would you like to create it?'))) {
      drush_mkdir($destination, TRUE);
    }
    if (!is_dir($destination)) {
      return drush_set_error('DRUSH_PSITE_MOUNT_DESTINATION', dt('Unable to create destination directory !destination.', array('!destination' => $destination)));
    }
  }

  $user = $environment . '.' . $site_uuid;
  $host = 'appserver.' . $environment . '.' . $site_uuid . '.drush.in';
  $cmd = "sshfs -p 2222 {$user}@{$host}:./ {$destination}";

  drush_shell_exec($cmd);
  $output = drush_shell_exec_output();

  if (empty($output)) {
    drush_log(dt('Mount successful. To unmount, run: umount !destination', array('!destination' => $destination)), 'ok');
  }
  else {
    return drush_set_error('DRUSH_PSITE_MOUNT', dt('Unable to mount: !output', array('!output' => implode("\n", $output))));
  }
}

function drush_terminus_pantheon_aliases_validate() {
  // Require session.
  $session_data = terminus_bootstrap();
  if ($session_data === FALSE) {
    return drush_set_error('DRUSH_ALIASES_NO_SESSION', dt('You must authenticate before using this command.'));
  }
  drush_set_option('session_data', $session_data);

  // Determine destination.
  $default_destination = FALSE;
  $home = drush_server_home();
  if ($home) {
    $default_destination = drush_normalize_path($home . '/.drush/pantheon.aliases.drushrc.php');
  }
  $destination = drush_get_option('destination', $default_destination);
  if ($destination == FALSE) {
    drush_log('Could not auto-determine destination. Please provide one using the --destination option.', 'failed');
    return FALSE;
  }

  // Ensure destination can be written to.
  $fh = fopen($destination, 'w');
  if ($fh === FALSE) {
    return drush_set_error('DRUSH_ALIASES_NO_WRITE', dt('Cannot write aliases to @destination - verify this location is writable.', array(
      '@destination' => $destination,
    )));
  }
  drush_set_option('fh', $fh);
  drush_set_option('destination', $destination);
}

/**
 * Update drush aliases file.
 */
function drush_terminus_pantheon_aliases() {
  $session_data = drush_get_option('session_data');
  $fh = drush_get_option('fh');

  drush_log('Loading aliases from Pantheon.');

  // This one is a little wonky still. Goes to Drupal.
  $ch = curl_init();
  curl_setopt($ch, CURLOPT_COOKIE, $session_data['session']);
  curl_setopt($ch, CURLOPT_HEADER, 0);
  curl_setopt($ch, CURLOPT_RETURNTRANSFER, 1);
  $host = TERMINUS_HOST;
  if (isset($session_data['onebox']) && $session_data['onebox']) {
    curl_setopt($ch, CURLOPT_SSL_VERIFYPEER, FALSE);
    curl_setopt($ch, CURLOPT_SSL_VERIFYHOST, FALSE);
    $host = 'onebox.getpantheon.com';
  }
  $url = 'https://' . $host . '/users/'. $session_data['user_uuid'] . '/drushrc';
  curl_setopt($ch, CURLOPT_URL, $url);

  $result = curl_exec($ch);
  if (!terminus_validate_palises($result)) {
    return drush_set_error('DRUSH_ALIASES_UNVALIDATED', dt('Unable to fetch the aliases. Try again?'));
  }

  drush_log(dt('Writing aliases to @destination', array(
    '@destination' => drush_get_option('destination'),
  )));
  fwrite($fh, $result);
  fclose($fh);
  drush_log('Pantheon aliases updated.', 'ok');
  drush_invoke('cache-clear', 'drush');

  return TRUE;
}

/**
 * API Debugging command. Try out anything you like.
 */
function drush_terminus_pantheon_pp($realm, $uuid, $path=FALSE) {
  $result = terminus_request($realm, $uuid, $path);
  if ($result === FALSE) {
    return FALSE;
  }
  return TRUE;
}

/**
 * Get the list of products.
 */
function drush_terminus_pantheon_products() {
  $session_data = terminus_bootstrap();
  extract($session_data);
  $cid = 'terminus-products';
  if ($nocache || !$cache = drush_cache_get($cid, 'pantheon')) {
    drush_log('Loading site data from Pantheon.', 'notice');
    $result = terminus_request('public', 'public', 'products');
    if ($result === FALSE) {
      return FALSE;
    }
    $products = $result['json'];
    drush_cache_set($cid, $products, 'pantheon');
  }
  else {
    drush_log('Loaded site data from cache.', 'notice');
    $products = $cache->data;
  }
  if (isset($json_output) && isset($result['json'])  && $result['json']) {
    drush_print($result['json']);
    return TRUE;
  }

  // Display tabular output.
  $products = json_decode($products);
  $rows = array();
  foreach ($products as $product_uuid => $data) {
    $i = $data->attributes;
    $rows[$i->machinename] = array($i->longname, $i->author, $product_uuid);
  }
  ksort($rows);
  array_unshift($rows, array("Product", "Maker", "UUID"));
  drush_print_table($rows, TRUE);
}

/**
 * Destroy all Terminus session data.
 */
function terminus_pantheon_logout() {
  drush_cache_clear_all('*', 'pantheon', TRUE);
}

/**
 * Get rid of the current session.
 */
function drush_terminus_pantheon_logout() {
  terminus_pantheon_logout();
  drush_log('Removed session token and cleared all locally cached data.', 'ok');
}

/**
 * Get or set current session data from cache.
 */
function terminus_session_data($key = FALSE) {
  static $cache = FALSE;
  if (!$cache) {
    $cache = drush_cache_get('terminus-current-session', 'pantheon');
  }
  if (!$cache) {
    // No session data. That's not good.
    return FALSE;
  }
  if ($key && isset($cache->data[$key])) {
    return $cache->data[$key];
  }
  elseif($key) {
    return FALSE;
  }
  return $cache->data;
}

/**
 * Validate cached session data.
 */
function terminus_validate_session($data) {
  $result = terminus_request('user', $data['user_uuid'], 'email');
  if ($result === FALSE) {
    return FALSE;
  }
  $email = @json_decode($result['json']);
  return $email == $data['email'];
}

/**
 * Make a request to the Dashbord's internal API.
 *
 * @param $realm
 *    Permissions realm for data request: currently "user" or "site" but in the
 *    future this could also be "organization" or another high-level business
 *    object (e.g. "product" for managing your app). Can also be "public" to
 *    simply pull read-only data that is not privileged.
 *
 * @param $uuid
 *    The UUID of the item in the realm you want to access.
 *
 * @param $method
 *    HTTP method (verb) to use.
 *
 * @param $data
 *    A native PHP data structure (int, string, arary or simple object) to be
 *    sent along with the request. Will be encoded as JSON for you.
 */
function terminus_request($realm, $uuid, $path = FALSE, $method = 'GET', $data = NULL) {
  static $ch = FALSE;
  if (!$ch) {
    $ch = curl_init();
  }
  $headers = array();
  $session_data = terminus_bootstrap(FALSE);
  $host = TERMINUS_HOST;
  if (isset($session_data['onebox']) && $session_data['onebox']) {
    curl_setopt($ch, CURLOPT_SSL_VERIFYPEER, FALSE);
    curl_setopt($ch, CURLOPT_SSL_VERIFYHOST, FALSE);
    $host = 'onebox.getpantheon.com';
  }
  $url = 'https://'. $host . '/terminus.php?' . $realm . '=' . $uuid;
  if ($path) {
    $url .= '&path='. urlencode($path);
  }
  if ($data) {
    // $data for POSTs, PUTs, DELETEs are sent as JSON.
    if ($method === 'POST' || $method === 'PUT' || $method === 'DELETE') {
      $data = json_encode(array('data' => $data));
      curl_setopt($ch, CURLOPT_POST, 1);
      curl_setopt($ch, CURLOPT_POSTFIELDS, $data);
      curl_setopt($ch, CURLOPT_BINARYTRANSFER, TRUE);
      array_push($headers, 'Content-Type: application/json', 'Content-Length: ' . strlen($data));
    }
    // $data for GETs is sent as querystrings.
    else if ($method === 'GET') {
      $url .= '?' . http_build_query($data);
    }
  }
  // set URL and other appropriate options
  $opts = array(
    CURLOPT_URL => $url,
    CURLOPT_HEADER => 1,
    CURLOPT_PORT => TERMINUS_PORT,
    CURLOPT_RETURNTRANSFER => 1,
    CURLOPT_TIMEOUT => 30,
    CURLOPT_CUSTOMREQUEST => $method,
    CURLOPT_COOKIE => $session_data['session'],
    CURLOPT_HTTPHEADER => $headers,
  );
  curl_setopt_array($ch, $opts);

  // Grab URL and pass it to the browser.
  drush_log('Making API request.');
  drush_log($url);

  $result = curl_exec($ch);
  list($headers_text, $json) = explode("\r\n\r\n", $result, 2);
  // Work around extra 100 Continue headers - http://stackoverflow.com/a/2964710/1895669
  if (strpos($headers_text," 100 Continue") !== FALSE){
    list($headers_text, $json) = explode( "\r\n\r\n", $json , 2);
  }

  if (curl_errno($ch) != 0) {
    $error = curl_error($ch);
    curl_close($ch);
    return drush_set_error('TERMINUS_API_CONNECTION_ERROR', "CONNECTION ERROR: $error");
  }

  $info = curl_getinfo($ch);
  if ($info['http_code'] > 399) {
<<<<<<< HEAD
    return drush_set_error('TERMINUS_API_FAIL', 'Request failed: ' . $info['http_code'] . ' ' . var_export($json, TRUE), 'failed');
=======
    drush_log(dt('Request failed: @http_code @json', array(
      '@http_code' => $info['http_code'],
      '@json' => $json,
    )), 'failed');
    // Expired session. Really don't like the string comparison.
    if ($info['http_code'] == 403 && $json == '"Session not found."') {
      terminus_pantheon_logout();
    }
    return FALSE;
>>>>>>> 23970b1c
  }

  drush_log(dt('Request complete in @seconds seconds.', array(
    '@seconds' => $info['total_time'],
  )));
  drush_log("Response headers:\n"  .$headers_text);
  if ($json) {
    drush_log("JSON response:\n" . $json);
  }

  return array('headers' => $headers_text, 'json' => $json);
}

/**
 * Clean up output so there are consistent service level names.
 */
function _terminus_service_level_name($level) {
  $levels = array(
    'legacy_basic' => 'personal',
    'basic' => 'personal',
    'legacy_pro' => 'pro',
  );
  if (isset($levels[$level])) {
    return $levels[$level];
  }
  return $level;
}

/**
 * Email validation.
 *
 * @param $email
 * @return boolean
 */
function terminus_validate_email($email) {
  return filter_var($email, FILTER_VALIDATE_EMAIL) ? TRUE : FALSE;
}

/**
 * Ensure cURL is enabled.
 */
function drush_terminus_pantheon_auth_validate($email = FALSE) {
  // Check to see if cURL is available.
  if (!in_array('curl', get_loaded_extensions())) {
    return drush_set_error('DRUSH_PSITE_AUTH_NOCURL', 'The version of PHP drush is using in ' . PHP_BINDIR . '/ does not have the cURL extension enabled. If you need to specify a different PHP binary, see https://drupal.org/node/1302418');
  }

  // Check for last-used email.
  if (!$email) {
    $email_cache = drush_cache_get('terminus-last-email', 'pantheon-persist');
    $email = $email_cache->data;
  }

  // Email wasn't set previously.
  if (!$email) {
    $email = drush_prompt(dt('Pantheon account email address'), NULL, TRUE);
  }

  // Actually validate the email in the validation function.
  if (!terminus_validate_email($email)) {
    return drush_set_error('DRUSH_PSITE_AUTH_INVALID_EMAIL', 'A valid email address is required to authenticate.');
  }

  // Store the email for convenience.
  drush_cache_set('terminus-last-email', $email, 'pantheon-persist');

  // Make email available to actual function.
  drush_set_option('email', $email);
  return TRUE;
}

/**
 * Parse form build ID.
 *
 * @param $html
 * @return string
 */
function terminus_pauth_login_get_form_build_id($html) {
  if (!$html) {
    return FALSE;
  }
  // Parse form build ID.
  $DOM = new DOMDocument;
  @$DOM->loadHTML($html);
  $login_form = $DOM->getElementById('atlas-login-form');
  if (!$login_form) {
    return drush_set_error("Dashboard unavailable", "Dashboard unavailable: login endpoint not found.");
  }

  foreach ($login_form->getElementsByTagName('input') as $input) {
    if ($input->getAttribute('name') == 'form_build_id') {
      return $input->getAttribute('value');
    }
  }
  return FALSE;
}

/**
 * Parse session expiration out of a header.
 * @param $session_header
 * @return int
 */
function terminus_pauth_get_session_expiration_from_header($session_header) {
  $session_info = explode('; ', $session_header);
  foreach ($session_info as $pair) {
    if (strpos($pair, 'expires') === 0) {
      $expiration = explode('=', $pair);
      return strtotime($expiration[1]);
    }
  }
}

/**
 * Parse session out of a header.
 * @param $header
 * @return string
 */
function terminus_pauth_get_session_from_header($header) {
  $session = FALSE;
  $set_cookie = explode('; ', $header);
  foreach ($set_cookie as $cookie) {
    if (strpos($cookie, 'SSESS') === 0) {
      $session = $cookie;
    }
  }
  return $session;
}

/**
 * Parse user ID out of headers.
 * @param $headers
 * @return string
 */
function terminus_pauth_get_user_uuid_from_headers($headers) {
  $location_header = terminus_parse_drupal_headers($headers, 'Location');
  if (!$location_header) {
    return FALSE;
  }
  // https://terminus.getpantheon.com/users/UUID
  return array_pop(explode('/', $location_header));
}

/**
 * Start a dashboard session.
 *
 * It doesn't follow the normal pattern since it's working off Drupal's login
 * forms directly. This will be refactored when there's a direct CLI auth
 * mechanism in the API itself.
 *
 * Many thanks to Amitai and the gang at: https://drupal.org/node/89710
 */
function drush_terminus_pantheon_auth($email = FALSE) {
  if (!$email) {
    $email = drush_get_option('email');
  }
  // Flush existing data.
  drush_cache_clear_all('*', 'pantheon', TRUE);
  $session_data = terminus_bootstrap(FALSE);

  $nocache = drush_get_option('nocache');
  if (!$nocache && isset($session_data['email'])) {
    drush_log(dt('Cached auth found for !email', array('!email' => $email)), 'notice');
    if (terminus_validate_session($session_data)) {
      drush_log('Session still valid. Good to go!', 'ok');
      return TRUE;
    }
  }
  $show_art = FALSE;
  $password = drush_get_option('password');
  if (!$password) {
    $password = drush_prompt(dt('Pantheon dashboard password for !email', array(
      '!email' => $email,
    )), NULL, TRUE, TRUE);
    $show_art = TRUE;
  }
  drush_log(dt('Authenticating as !email', array('!email' => $email)), 'ok');

  $ch = curl_init();
  $host = TERMINUS_HOST;
  if (isset($session_data['onebox']) && $session_data['onebox']) {
    curl_setopt($ch, CURLOPT_SSL_VERIFYPEER, FALSE);
    curl_setopt($ch, CURLOPT_SSL_VERIFYHOST, FALSE);
    $host = 'onebox.getpantheon.com';
  }
  $url = 'https://'. $host .'/login';
  drush_log(dt('POSTing auth to: !url', array('!url' => $url)));
  // Set URL and other appropriate options.
  curl_setopt($ch, CURLOPT_URL, $url);
  curl_setopt($ch, CURLOPT_HEADER, 0);
  curl_setopt($ch, CURLOPT_RETURNTRANSFER, 1);

  // Grab URL and pass it to the browser.
  $result = curl_exec($ch);

  if (curl_errno($ch) != 0) {
    $err = curl_error($ch);
    curl_close($ch);
    return drush_set_error("Dashboard unavailable", "Dashboard unavailable: $err");
  }

  $form_build_id = terminus_pauth_login_get_form_build_id($result);

  // Attempt to log in.
  $login_data = array(
    'email' => $email,
    'password' => $password,
    'form_build_id' => $form_build_id,
    'form_id' => 'atlas_login_form',
    'op' => 'Login',
  );
  curl_setopt($ch, CURLOPT_POST, 1);
  curl_setopt($ch, CURLOPT_POSTFIELDS, $login_data);
  curl_setopt($ch, CURLOPT_HEADER, 1);
  $result = curl_exec($ch);

  if (curl_errno($ch) != 0) {
    $err = curl_error($ch);
    return drush_set_error("Dashboard unavailable", "Dashboard unavailable: $err");
  }

  $set_cookie_header = terminus_parse_drupal_headers($result, 'Set-Cookie');
  if (!$set_cookie_header) {
    return drush_set_error("Failure!", 'Authentication failed. Please check your credentials and try again.');
  }

  $session = terminus_pauth_get_session_from_header($set_cookie_header);

  if (!$session) {
    return drush_set_error("Failure!", 'Session not found. Please check your credentials and try again.');
  }

  // Get the UUID.
  $user_uuid = terminus_pauth_get_user_uuid_from_headers($result);
  if (!terminus_validate_uuid($user_uuid)) {
    return drush_set_error("Failure!", 'Could not determine user UUID. Please check your credentials and try again.');
  }

  drush_log('Success!', 'ok');
  drush_log(dt('User UUID: !user_uuid', array(
    '!user_uuid' => $user_uuid,
  )), 'notice');

  // Prepare credentials for storage.
  $data = array(
    'user_uuid' => $user_uuid,
    'session' => $session,
    'session_expire_time' => terminus_pauth_get_session_expiration_from_header($set_cookie_header),
    'email' => $email,
  );

  // Pantheon internal development.
  if ($session_data['onebox']) {
    // Mark this session as "forever onebox."
    $data['onebox'] = TRUE;
  }

  // Store the session in drush cache.
  drush_cache_set('terminus-current-session', $data, 'pantheon');

  // Close cURL resource, and free up system resources.
  curl_close($ch);

  if ($show_art) {
    // ASCII ART FTW
    $green = "\033[1;32;40m\033[1m%s\033[0m";
    drush_print("\n\n");
    echo sprintf($green, terminus_art_fist());
    drush_print("\n\n");
    drush_print("LOGIN SUCCESSFUL.");
  }
}

/**
 * Helper function for parsing Drupal headers for login.
 */
function terminus_parse_drupal_headers($result, $target_header='Set-Cookie') {
  // Check that we have a 302 and a session.
  list ($headers_text, $html) = explode("\r\n\r\n", $result, 2);
  if (strpos($headers_text, "100 Continue") !== FALSE) {
    list ($headers_text, $html) = explode("\r\n\r\n", $html , 2);
  }
  $header_lines = explode("\r\n", $headers_text);
  $status = array_shift($header_lines);
  if (strpos($status, "302 Moved Temporarily") === FALSE) {
    return FALSE;
  }
  $headers = array();
  foreach ($header_lines as $line) {
    $parts = explode(': ', $line);
    if (isset($parts[1])) {
      $headers[$parts[0]] = $parts[1];
    }
  }
  if (isset($headers[$target_header])) {
    return $headers[$target_header];
  }

  return FALSE;
}

/**
 * Provides user prompt for missing data.
 * @param $key string Required data name. i.e. site_uuid, environment, etc.
 * @return string input data
 * @todo Use an options array instead of death by parameters.
 */
function terminus_session_select_data($key, $site_uuid = NULL, $environment = NULL, $element = NULL, $prompt_text = NULL, $default = NULL) {
  $session_data = terminus_bootstrap();
  if ($session_data === FALSE) {
    return FALSE;
  }
  extract($session_data);

  switch ($key) {
    case 'site_uuid':
      $sites = json_decode(terminus_user_site_list());

      $choices = array();
      foreach ($sites as $site => $data) {
        // If a site_uuid was supplied, and it matches, validate.
        if ($site_uuid == $site) {
          return $site_uuid;
        }
        // If a name matches, validate.
        if ($data->information->name == $site_uuid) {
          return $site;
        }
        $i = $data->information;
        $choices[$site] = array($i->name, $i->service_level, $site);
      }

      $val = drush_choice($choices, 'Select a site.');
      if ($val !== FALSE) {
        return $val;
      }
      break;

    case 'branch':
      if (!$site_uuid) {
        return;
      }
      $result = terminus_api_code_tips($site_uuid);
      if (!$tips = json_decode($result['json'])) {
        return;
      }

      $branches = array();
      foreach (get_object_vars($tips) as $branch => $commit_id) {
        if (!terminus_is_reserved_branch_name($branch)) {
          $branches[$branch] = $branch;
        }
      }
      return drush_choice($branches, 'Select the target branch.');
      break;

    case 'environment':
      if ($site_uuid) {
        $request = terminus_api_site_environments($site_uuid);
        $environments = json_decode($request['json']);
        $choices = array();
        $dev_only = drush_get_option('dev_only', FALSE);
        foreach ($environments as $env => $data) {
          if (!$dev_only || !in_array($env, array('test', 'live'))) {
            $choices[$env] = $env;
          }
        }
        if (count($choices) == 1) {
          return array_pop($choices);
        }
      }
      else {
        $choices = array('dev' => 'dev', 'test' => 'test', 'live' => 'live');
      }
      $val = drush_choice($choices, 'Select an environment.');
      if ($val !== FALSE) {
        return $val;
      }
      break;

    case 'element':
      $choices = array('database' => 'database', 'files' => 'files', 'code' => 'code');
      $val = drush_choice($choices, 'Backup type.', '!key');
      if ($val !== FALSE) {
        return $val;
      }
      break;

    case 'bucket':
      $result = terminus_api_backup_catalog($site_uuid, $environment);
      $choices = array();
      $buckets = array();
      $backups = json_decode($result['json']);

      foreach ($backups as $id => $a) {
        $parts = explode('_', $id);

        if (!isset($a->filename) || $parts[2] != $element) {
          continue;
        }
        $size = round($a->size / (1024 * 1024), 2) . ' MB';
        $choices[$a->filename] = $a->filename . ' ' . $size;
        $buckets[$a->filename] = $parts[0] . '_' . $parts[1];
      }
      krsort($choices);
      $val = drush_choice($choices, 'Select a backup.');
      if ($val !== FALSE) {
        return $buckets[$val];
      }
      break;

    case 'cmode':
      $choices = array(
        0 => 'Retrieve connection mode',
        'sftp' => 'SFTP',
        'git' => 'Git',
      );
      return drush_choice($choices, 'Connection mode');
      break;

    case 'destination':
      $val = drush_prompt(isset($prompt_text) ? $prompt_text : 'Select a destination', isset($default) ? $default : './');
      if ($val !== FALSE) {
        return $val;
      }
      break;

    case 'hostname':
      if ($site_uuid && $environment) {
        $result = terminus_api_site_environment_hostnames($site_uuid, $environment);
        $hostnames = json_decode($result['json']);
        $choices = array();
        foreach ($hostnames as $hostname => $data) {
          $choices[$hostname] = $hostname;
        }
        krsort($choices);
        $val = drush_choice($choices, 'Select a hostname.');
        if ($val !== FALSE) {
          return $val;
        }
      }
      break;

    case 'site_name':
      $val = drush_prompt('Provide a name for the site. This will be part of the default URL');
      if ($val !== FALSE) {
        return $val;
      }
      break;

    case 'site_label':
      $val = drush_prompt('Display name for the site');
      if ($val !== FALSE) {
        return $val;
      }
      break;

    case 'organization':
      $result = terminus_api_user_organizations($user_uuid);
      $organizations = json_decode($result['json']);
      if (count((array) $organizations) == 0) {
        return NULL;
      }
      $choices = array('none' => dt('None'));
      foreach ($organizations as $organization => $data) {
        $choices[$organization] = $data->name;
      }
      $val = drush_choice($choices, 'Organizational affiliation');
      if ($val == 'none') {
        return NULL;
      }
      if ($val !== FALSE) {
        return $val;
      }
      break;

    case 'product':
      # TODO: abstract this into a happy fetcher functon.
      # TODO: allow that to filter by org so interactive spinup can't fail.
      $result = terminus_request('public', 'public', 'products');
      $products = json_decode($result['json']);
      $choices = array();
      foreach ($products as $product_uuid => $data) {
        $i = $data->attributes;
        $choices[$product_uuid] = $i->longname;
        if ($i->author != '') {
          $choices[$product_uuid] .= ' (by '. $i->author .')';
        }
      }
      $val = drush_choice($choices, 'Select your starting state.');
      if ($val !== FALSE) {
        return $val;
      }
      break;

    case 'service_level':
      # TODO: Add an api call so the range of possible service-level can be
      # discovered remotely.
      $choices = array(
        'free' => 'free',
        'basic' => 'personal',
        'pro' => 'pro',
        'business' => 'business',
        'elite' => 'elite'
      );
      if ($site_uuid) {
        $result = terminus_api_site_info($site_uuid);
        $site_info = json_decode($result['json']);
        if (isset($site_info->organization)) {
          if (termins_user_organization_admin($user_uuid, $site_info->organization)) {
            $choices['enterprise'] = 'enterprise';
          }
        }
      }
      $val = drush_choice($choices, 'Select the service-level you would like to use.');
      if ($val !== FALSE) {
        return $val;
      }
      break;

    case 'organization':
      $result = terminus_api_user_organizations($user_uuid);
      $organizations = json_decode($result['json']);
      $choices = array();
      foreach ($organizations as $org_uuid => $data) {
        $choices[$org_uuid] = $data->name;
      }
      $val = drush_choice($choices, 'Select the organization you would like to use.');
      if ($val !== FALSE) {
        return $val;
      }
      break;
    case 'team':
      if (!$site_uuid) {
        return drush_set_error("Can't pick from a team without a site!");
      }
      $result = terminus_api_site_team_get($site_uuid);
      $team = json_decode($result['json']);
      $choices = array();
      foreach ($team as $team_uuid => $data) {
        $choices[$team_uuid] = $data->profile->firstname .' '. $data->profile->lastname .' ('. $data->email .')';
      }
      $val = drush_choice($choices, 'Select the team-member you want.');
      if ($val !== FALSE) {
        return $val;
      }
      break;
  }
}

/**
 * Helper function to return the "latest" bucket for a given site_uuid, environment, and element
 */
function terminus_latest_bucket($site_uuid, $environment, $element = NULL) {
  $result = terminus_api_backup_catalog($site_uuid, $environment);
  $buckets = array();
  $backups = json_decode($result['json']);
  foreach ($backups as $id => $a) {
    $parts = explode('_', $id);
    if (!isset($a->filename) || $parts[2] != $element) {
      continue;
    }
    $buckets[$a->filename] = $parts[0] .'_'. $parts[1];
  }
  arsort($buckets);
  return reset($buckets);
}

/**
 * Helper function to handle site UUID input.
 */
function terminus_site_input($site_input = FALSE, $prompt = TRUE, $uuid_only = FALSE) {
  if (!$site_input && $prompt) {
    $site_input = terminus_session_select_data('site_uuid');
  }
  if (terminus_validate_uuid($site_input)) {
    return $site_input;
  }
  if (empty($site_input) || $uuid_only) {
    return FALSE;
  }
  return terminus_get_site_uuid_by_name($site_input);
}

/**
 * Helper function to return the site_uuid from the name.
 */
function terminus_get_site_uuid_by_name($site_name) {
  $session_data = terminus_bootstrap();
  if ($session_data === FALSE) {
    return FALSE;
  }
  extract($session_data);

  $user_sites = json_decode(terminus_user_site_list());
  foreach ($user_sites as $site_uuid => $data) {
    $i = $data->information;
    if ($i->name == $site_name) {
      return $site_uuid;
    }
  }
  # Get all the orgs where they are an admin.
  $result = terminus_api_user_organizations($user_uuid);
  $orgs = json_decode($result['json']);
  foreach ($orgs as $org => $data) {
    if ($data->admin) {
      $check_orgs[] = $org;
    }
  }
  # Now iterate and see if there's a match.
  foreach ($check_orgs as $organization_uuid) {
    $org_sites = json_decode(terminus_org_site_list($organization_uuid));
    foreach ($org_sites as $site_uuid => $data) {
      if ($data->name == $site_name) {
        return $site_uuid;
      }
    }
  }

  return FALSE;
}

/**
 * Helper function to leverage cache and static sites array.
 */
function terminus_user_site_list($reset = FALSE) {
  static $asites;
  if (isset($asites) && !$reset) {
    return $asites;
  }

  $session_data = terminus_bootstrap();
  if ($session_data === FALSE) {
    return FALSE;
  }
  extract($session_data);
  $cid = 'terminus-user-sites-'. $user_uuid;

  if (!$reset && !isset($nocache) && $cache = drush_cache_get($cid, 'pantheon')) {
    drush_log('Loaded user site list from cache.', 'notice');
    $asites = $cache->data;
    return $asites;
  }

  drush_log('Loading site data from Pantheon.', 'notice');
  $result = terminus_api_user_site_list($user_uuid);
  if ($result === FALSE) {
    return FALSE;
  }
  $asites = $result['json'];
  drush_cache_set($cid, $asites, 'pantheon');

  return $asites;
}

/**
 * Helper function to get org site lists.
 */
function terminus_org_site_list($organization_uuid, $reset = FALSE) {
  static $osites;
  if (isset($osites[$organization_uuid]) && !$reset) {
    return $osites[$organization_uuid];
  }
  $osites = array();
  $session_data = terminus_bootstrap();
  if ($session_data === FALSE) {
    return FALSE;
  }
  extract($session_data);
  $cid = 'terminus-org-sites-'. $organization_uuid;
  if (!$reset && !isset($nocache) && $cache = drush_cache_get($cid, 'pantheon')) {
    drush_log('Loaded organization site list from cache.', 'notice');
    $osites[$organization_uuid] = $cache->data;
    return $osites[$organization_uuid];
  }

  $result = terminus_api_user_organization_sites($user_uuid, $organization_uuid);
  if ($result === FALSE) {
    return FALSE;
  }
  $osites[$organization_uuid] = $result['json'];
  drush_log('Caching organization site list.', 'notice');
  drush_cache_set($cid, $osites[$organization_uuid], 'pantheon');
  return $osites[$organization_uuid];
}

/**
 * Validate Atlas UUID.
 * @param $uuid
 * @return boolean
 */
function terminus_validate_uuid($uuid) {
  return preg_match('#^[a-z0-9]{8}-[a-z0-9]{4}-[a-z0-9]{4}-[a-z0-9]{4}-[a-z0-9]{12}$#', $uuid) ? TRUE : FALSE;
}

/**
 * Check to see if a branch name is reserved by Pantheon.
 * @param $branch_name
 * @return bool
 */
function terminus_is_reserved_branch_name($branch_name) {
  return in_array($branch_name, array(
    'dev',
    'test',
    'live',
    'master',
  ));
}

/**
 * Validate Branch name.
 *
 * @param $branch_name
 *   String containing the name of the new branch.
 * @return boolean
 */
function terminus_validate_new_branch_name($branch_name) {
  if (terminus_is_reserved_branch_name($branch_name)) {
    return FALSE;
  }
  return terminus_validate_environment($branch_name);
}

/**
 * Validate Environment Name.
 * @param $env
 * @return bool
 * @todo Actually check to see if the environment exists.
 */
function terminus_validate_environment($env) {
  return preg_match('/^[-a-z0-9]{1,11}$/', $env) ? TRUE : FALSE;
}

/**
 * Helper function to convert a site_uuid to the human-readable name.
 * @param $site_uuid
 * @return mixed
 */
function terminus_site_uuid_to_name($site_uuid) {
  $sites = json_decode(terminus_user_site_list());
  $site_names = array();
  foreach ($sites as $uuid => $data) {
    if ($site_uuid === $uuid) {
      return $data->information->name;
    }
  }
  return drush_set_error("No site found for UUID '$site_uuid'.");
}

/**
 * Validate Pantheon drush aliases.
 *
 * @param $aliases
 * @return bool
 */
function terminus_validate_palises($aliases) {
  if (!$aliases) {
    return FALSE;
  }
  // Well, can't exactly PHP lint it...
  $tokens = @token_get_all($aliases);
  if (empty($tokens)) {
    return FALSE;
  }
  if (strpos($tokens[0][1], '<?php') !== 0) {
    return FALSE;
  }
  if (strpos($tokens[1][1], 'Pantheon drush alias file') === FALSE) {
    return FALSE;
  }
  return TRUE;
}

/**
 * Validate list of Pantheon sites.
 *
 * @param $json
 * @return bool
 */
function terminus_validate_sites($json) {
  if (!$json) {
    return FALSE;
  }
  // Make sure it's valid JSON.
  $json_response = @json_decode($json);
  if (json_last_error() != JSON_ERROR_NONE) {
    return FALSE;
  }
  // Not empty.
  if (count((array) $json_response) == 0) {
    return FALSE;
  }
  // Make sure the contents are what we expect.
  foreach ($json_response as $site_uuid => $data) {
    if (!terminus_validate_uuid($site_uuid)) {
      return FALSE;
    }
    if (!isset($data->information)) {
      return FALSE;
    }
    $i = $data->information;
    if (!isset($i->name) || !isset($i->service_level)) {
      return FALSE;
    }
  }
  return TRUE;
}<|MERGE_RESOLUTION|>--- conflicted
+++ resolved
@@ -2852,9 +2852,6 @@
 
   $info = curl_getinfo($ch);
   if ($info['http_code'] > 399) {
-<<<<<<< HEAD
-    return drush_set_error('TERMINUS_API_FAIL', 'Request failed: ' . $info['http_code'] . ' ' . var_export($json, TRUE), 'failed');
-=======
     drush_log(dt('Request failed: @http_code @json', array(
       '@http_code' => $info['http_code'],
       '@json' => $json,
@@ -2864,7 +2861,6 @@
       terminus_pantheon_logout();
     }
     return FALSE;
->>>>>>> 23970b1c
   }
 
   drush_log(dt('Request complete in @seconds seconds.', array(
