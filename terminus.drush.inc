<?php
 /**
 * @file
 *  Terminus: programatic access to the Pantheon Platform via Drush.
 */

/**
 * Some constants we use.
 */
define('TERMINUS_HOST', 'terminus.getpantheon.com');
define('TERMINUS_PORT', 443);
date_default_timezone_set('UTC');

/**
 * An easy function to override constants to allow development internally.
 *
 * Also bootstraps the included library functions, which are separate so people
 * can use them outside the context of Drush.
 *
 * TODO: use for other settings.
 */
function terminus_bootstrap($validate = TRUE) {
  // TODO: something to check that terminus is up to date!
  include_once('terminus.backup.api.inc');
  include_once('terminus.site.api.inc');
  include_once('terminus.user.api.inc');
  include_once('terminus.tunnel.inc');
  include_once('terminus.workflow.api.inc');
  include_once('terminus.code.api.inc');
  include_once('terminus.organizations.api.inc');
  include_once('terminus.art.inc');
  $session_data = terminus_session_data();
  // DRY session validation.
  if ($validate) {
    if (!isset($session_data['user_uuid'])) {
      return drush_set_error("No user UUID found. Please authenticate first using 'drush pauth'");
    }
  }
  // Common command flags.
  $session_data['nocache'] = drush_get_option('nocache');
  $session_data['json_output'] = drush_get_option('json');
  if (isset($session_data['onebox']) || drush_get_option('onebox')) {
    $session_data['onebox'] = TRUE;
  }

  return $session_data;
}

/**
 * Implementation of hook_drush_command().
 *
 * List of available terminus commands.
 *
 * @return
 *   An associative array describing your command(s).
 */
function terminus_drush_command() {
  $items = array();

  $items['pantheon-logout'] = array(
    'description' => "Clear any stored session data.",
    'examples' => array(
      'drush plogout',
    ),
    'aliases' => array('plogout'),
    'bootstrap' => DRUSH_BOOTSTRAP_DRUSH, // No bootstrap at all.
  );

  // The 'pantheon-authenticate' command
  $items['pantheon-auth'] = array(
    'description' => "Authenticate against the pantheon dashboard. Required before doing anything else.",
    'arguments' => array(
      'email' => 'Email address of dashboard account',
    ),
    'options' => array(
      'password' => array(
        'description' => 'Optional: include password for script-friendly use.',
        'example-value' => 'mypassword',
      ),
    ),
    'examples' => array(
      'drush pauth josh@getpantheon.com --password=mypassword' => 'Get authentication token.',
    ),
    'aliases' => array('pauth'),
    'bootstrap' => DRUSH_BOOTSTRAP_DRUSH, // No bootstrap at all.
  );

  // The 'pantheon-sitelist' command
  $items['pantheon-sites'] = array(
    'description' => "List your sites.",
    'examples' => array(
      'drush psites --nocache' => 'Get a fresh list of sites.',
    ),
    'aliases' => array('psites'),
    'bootstrap' => DRUSH_BOOTSTRAP_DRUSH, // No bootstrap at all.
  );

  $items['pantheon-hostname-add'] = array(
    'description' => "Add a hostname to a site you control.",
    'arguments' => array(
      'site' => 'The site UUID you are working on.',
      'environment' => 'The environemnt (e.g. "live").',
      'hostname' => 'The hostname (e.g. "www.mysite.com")',
    ),
    'aliases' => array('psite-hostname-add'),
    'bootstrap' => DRUSH_BOOTSTRAP_DRUSH, // No bootstrap at all.
  );

  $items['pantheon-hostname-remove'] = array(
    'description' => "Remove a hostname from a site you control.",
    'arguments' => array(
      'site' => 'The site UUID you are working on.',
      'environment' => 'The environemnt (e.g. "live").',
      'hostname' => 'The hostname (e.g. "www.mysite.com")',
    ),
    'aliases' => array('psite-hostname-remove'),
    'bootstrap' => DRUSH_BOOTSTRAP_DRUSH, // No bootstrap at all.
  );

  $items['pantheon-products'] = array(
    'description' => "Get the list of available Drupal product start-states.",
    'aliases' => array('pproducts'),
    'bootstrap' => DRUSH_BOOTSTRAP_DRUSH, // No bootstrap at all.
  );

  $items['pantheon-site-create'] = array(
    'description' => "Create a new site on Pantheon",
    'arguments' => array(
      'name' => 'Shortname of the site to create. Will be part of the url.',
    ),
    'options' => array(
      'label' => array(
        'description' => 'Human-friendly site label.',
      ),
      'product' => array(
        'description' => 'UUID of the product you want to start with (see pantheon-products).',
      ),
      'organization' => array(
        'description' => 'UUID of an organization you want the site to be a part of.',
      ),
      'nopoll' => array(
        'description' => 'Do not hang around and wait for the site to be ready. Useful for scripting a lot of spinups.',
      ),
    ),
    'aliases' => array('psite-create'),
    'bootstrap' => DRUSH_BOOTSTRAP_DRUSH, // No bootstrap at all.
  );

  $items['pantheon-site-delete'] = array(
    'description' => "Delete a site from Pantheon.",
    'arguments' => array(
      'site' => 'UUID of the site you want to delete.',
    ),
    'aliases' => array('psite-delete'),
    'bootstrap' => DRUSH_BOOTSTRAP_DRUSH, // No bootstrap at all.
  );

  $items['pantheon-site-backups'] = array(
    'description' => "List site backups (and exports).",
    'arguments' => array(
      'site' => 'UUID of the site you want to get backups for.',
      'environment' => 'The environment (e.g. "live") you want to back up.',
    ),
    'aliases' => array('psite-backups'),
    'bootstrap' => DRUSH_BOOTSTRAP_DRUSH, // No bootstrap at all.
  );

  $items['pantheon-site-get-backup'] = array(
    'description' => "Get a download link to a specific site backup.",
    'arguments' => array(
      'site' => 'UUID of the site you want to get backups for.',
      'environment' => 'The environment (e.g. "live") you want to back up.',
      'bucket' => 'Bucket for the backup.',
      'element' => 'Which part of the backup do you want?',
    ),
    'aliases' => array('psite-get-backup'),
    'bootstrap' => DRUSH_BOOTSTRAP_DRUSH, // No bootstrap at all.
  );

  $items['pantheon-site-make-backup'] = array(
    'description' => "Trigger an on-demand backup for a site/environment.",
    'arguments' => array(
      'site' => 'UUID of the site you want to make a backup for.',
      'environment' => 'The environment (e.g. "live") you want to back up.',
    ),
    'aliases' => array('psite-backup'),
    'bootstrap' => DRUSH_BOOTSTRAP_DRUSH, // No bootstrap at all.
  );

  $items['pantheon-site-download-backup'] = array(
    'description' => "Download a backup file from a specific site.",
    'arguments' => array(
      'site' => 'UUID of the site you want to get backups for.',
      'environment' => 'The environment (e.g. "live") you want to download a back up from.',
      'bucket' => 'Bucket for the backup. Use "latest" for the most recent.',
      'element' => 'Which part of the backup do you want? (e.g. database, files, code)',
      'destination' => 'Where would you like the backup?'
    ),
    'aliases' => array('psite-dl-backup'),
    'bootstrap' => DRUSH_BOOTSTRAP_DRUSH, // No bootstrap at all.
  );

  $items['pantheon-site-load-backup'] = array(
    'description' => "Load db with a backup file from a specific site.",
    'arguments' => array(
      'site' => 'UUID or name of the site you want to get backups for.',
      'environment' => 'The environment (e.g. "live") you want to use a backup from.',
      'bucket' => 'Bucket for the backup. Use "latest" for the most recent.',
    ),
    'aliases' => array('psite-load-backup'),
    'bootstrap' => DRUSH_BOOTSTRAP_DRUSH, // No bootstrap at all.
  );

  $items['pantheon-site-connection-mode'] = array(
    'description' => "Set or retrieve the connection mode of a specific site/environment.",
    'arguments' => array(
      'site' => 'UUID or name of the site.',
      'environment' => 'The dev or multidev environment you would like to target.',
      'mode' => 'Connection mode like to set. (e.g. "sftp" or "git") Leave blank to retrieve the current mode.',
    ),
    'aliases' => array('psite-cmode'),
    'bootstrap' => DRUSH_BOOTSTRAP_DRUSH, // No bootstrap at all.
  );

  $items['pantheon-site-commit'] = array(
    'description' => 'Commit changes in an on-server-dev environment.',
    'arguments' => array(
      'site' => 'UUID or name of the site.',
      'environment' => 'Environment to commit: a dev or multidev environment',
    ),
    'options' => array(
      'message' => 'Commit message',
    ),
    'aliases' => array('psite-commit'),
    'bootstrap' => DRUSH_BOOTSTRAP_DRUSH, // No bootstrap at all.
  );

  $items['pantheon-site-diffstat'] = array(
    'description' => 'Get a list of changes (diffstat) to be commited in a remote on-server-dev environment.',
    'arguments' => array(
      'site' => 'UUID or name of the site.',
      'environment' => 'Environment to commit: a dev or multidev environment',
    ),
    'aliases' => array('psite-diffs'),
    'bootstrap' => DRUSH_BOOTSTRAP_DRUSH, // No bootstrap at all.
  );

  $items['pantheon-site-notifications'] = array(
    'description' => 'Get a list of notifications for a site to track ongoing jobs.',
    'arguments' => array(
      'site' => 'UUID or name of the site.',
    ),
    'aliases' => array('psite-notifications'),
    'bootstrap' => DRUSH_BOOTSTRAP_DRUSH, // No bootstrap at all.
  );

  $items['pantheon-site-uuid'] = array(
    'description' => "Get ths site UUID based on the name.",
    'arguments' => array(
      'site' => 'UUID of the site.',
    ),
    'examples' => array(
      'drush psite-uuid mysite --nocache' => 'Get the UUID of your site.',
    ),
    'aliases' => array('psite-uuid'),
    'bootstrap' => DRUSH_BOOTSTRAP_DRUSH, // No bootstrap at all.
  );

  $items['pantheon-site-name'] = array(
    'description' => "Get ths site name based on the UUID.",
    'arguments' => array(
      'name' => 'name of the site.',
    ),
    'examples' => array(
      'drush psite-name 12345678-1234-abcd-9876-fedcba09 --nocache' => 'Get the name of your site.',
    ),
    'aliases' => array('psite-name'),
    'bootstrap' => DRUSH_BOOTSTRAP_DRUSH, // No bootstrap at all.
  );

  $items['pantheon-site-dashboard'] = array(
    'description' => "Get the dashboard link for a site.",
    'arguments' => array(
      'site' => 'UUID of the site.',
    ),
    'examples' => array(
      'drush psite-dash mysite -y' => 'Open the dashboard for a site.',
    ),
    'aliases' => array('psite-dash'),
    'bootstrap' => DRUSH_BOOTSTRAP_DRUSH, // No bootstrap at all.
  );

  $items['pantheon-site-service-level'] = array(
    'description' => "Update the service level for the site.",
    'arguments' => array(
      'site' => 'UUID of the site.',
      'service-level' => 'Service level to upgrade to.'
    ),
    'examples' => array(
      'drush psite-upgrade <site> <service-level>' => 'Open the dashboard for a site.',
    ),
    'aliases' => array('psite-upgrade'),
    'bootstrap' => DRUSH_BOOTSTRAP_DRUSH, // No bootstrap at all.
  );

  /**
   * Organization-scope functions.
   */
  $items['pantheon-organizations'] = array(
    'description' => "List your organization affiliations.",
    'examples' => array(
      'drush porgs --nocache' => 'Get a fresh list of sites.',
    ),
    'aliases' => array('porgs'),
    'bootstrap' => DRUSH_BOOTSTRAP_DRUSH, // No bootstrap at all.
  );

  $items['pantheon-organization-sites'] = array(
    'description' => "List the sites for an organization. Org admins only.",
    'arguments' => array(
      'organization' => 'UUID of the organization you want to use.',
    ),
    'examples' => array(
      'drush porg-sites --nocache' => 'Get a fresh list of sites.',
    ),
    'aliases' => array('porg-sites'),
    'bootstrap' => DRUSH_BOOTSTRAP_DRUSH, // No bootstrap at all.
  );

  $items['pantheon-organization-site-add'] = array(
    'description' => "Add a site to an organization. Org admins only.",
    'arguments' => array(
      'organization' => 'UUID of the organization.',
      'site' => 'UUID of the organization.',
    ),
    'examples' => array(
      'drush porg-site-add <org> <site>' => 'Add a site to an organization.',
    ),
    'aliases' => array('porg-site-add'),
    'bootstrap' => DRUSH_BOOTSTRAP_DRUSH, // No bootstrap at all.
  );

  $items['pantheon-organization-site-remove'] = array(
    'description' => "Remove a site from an organization. Org admins only.",
    'arguments' => array(
      'organization' => 'UUID of the organization.',
      'site' => 'UUID of the organization.',
    ),
    'examples' => array(
      'drush porg-site-remove <org> <site>' => 'Add a site to an organization.',
    ),
    'aliases' => array('porg-site-remove'),
    'bootstrap' => DRUSH_BOOTSTRAP_DRUSH, // No bootstrap at all.
  );


  /**
   * Tunnel Functions.
   */
  $items['pantheon-site-tunnels'] = array(
    'description' => "Get a list of open tunnels.",
    'aliases' => array('psite-tunnels'),
    'bootstrap' => DRUSH_BOOTSTRAP_DRUSH, // No bootstrap at all.
  );

  $items['pantheon-site-tunnel'] = array(
    'description' => "Opens a tunnel to a specific site/environment/service.",
    'arguments' => array(
      'site' => 'UUID or name of the site.',
      'environment' => 'The target environment (e.g. "live").',
      'service' => 'The service (e.g. "db" or "redis") to open a tunnel for. This defaults to "db".',
      'port' => 'Local port to connect to.'
    ),
    'aliases' => array('psite-tunnel'),
    'bootstrap' => DRUSH_BOOTSTRAP_DRUSH, // No bootstrap at all.
  );

  $items['pantheon-site-tunnel-close'] = array(
    'description' => "Closes the tunnel to a specific site/environment/service.",
    'arguments' => array(
      'site' => 'UUID or name of the site. If left empty, all tunnels will be closed.',
      'environment' => 'The target environment (e.g. "live"). If left empty, all site tunnels will be closed.',
      'service' => 'The service (e.g. "mysql" or "redis") to open a tunnel for. If empty, all site/environment tunnels will be closed.'
    ),
    'aliases' => array('psite-tclose'),
    'bootstrap' => DRUSH_BOOTSTRAP_DRUSH, // No bootstrap at all.
  );

  $items['pantheon-site-sql-dump'] = array(
    'callback' => 'drush_sql_dump_execute',
    'description' => 'Exports the Drupal DB as SQL using mysqldump or equivalent.',
    'bootstrap' => DRUSH_BOOTSTRAP_DRUSH,
    'examples' => array(
      'drush sql-dump --result-file=../18.sql' => 'Save SQL dump to the directory above Drupal root.',
      'drush sql-dump --skip-tables-key=common' => 'Skip standard tables. @see example.drushrc.php',
    ),
    'options' => array(
      'result-file' => array(
        'description' => 'Save to a file. The file should be relative to Drupal root. If --result-file is provided with no value, then date based filename will be created under ~/drush-backups directory.',
        'example-value' => '/path/to/file',
        'value' => 'optional',
      ),
      'skip-tables-key' => 'A key in the $skip_tables array. @see example.drushrc.php. Optional.',
      'structure-tables-key' => 'A key in the $structure_tables array. @see example.drushrc.php. Optional.',
      'tables-key' => 'A key in the $tables array. Optional.',
      'skip-tables-list' => 'A comma-separated list of tables to exclude completely. Optional.',
      'structure-tables-list' => 'A comma-separated list of tables to include for structure, but not data. Optional.',
      'tables-list' => 'A comma-separated list of tables to transfer. Optional.',
      'ordered-dump' => 'Use this option to output ordered INSERT statements in the sql-dump.Useful when backups are managed in a Version Control System. Optional.',
      'create-db' => array('hidden' => TRUE, 'description' => 'Omit DROP TABLE statements. Postgres and Oracle only.  Used by sql-sync, since including the DROP TABLE statements interfere with the import when the database is created.'),
      'data-only' => 'Dump data without statements to create any of the schema.',
      'ordered-dump' => 'Order by primary key and add line breaks for efficient diff in revision control. Also, faster rsync. Slows down the dump. Mysql only.',
      'gzip' => 'Compress the dump using the gzip program which must be in your $PATH.',
    ),
    'aliases' => array('psite-sql-dump'),
    'bootstrap' => DRUSH_BOOTSTRAP_DRUSH,
  );

  /**
   * Workflow.
   */
  $items['pantheon-site-clone'] = array(
    'description' => 'Clone content from one site environment to another.',
    'arguments' => array(
      'site' => 'UUID of the site containing content.',
      'source' => 'The source environment (e.g. "live") from which content will be cloned.',
      'target' => 'The target environment (e.g. "live") to which content will be cloned.',
    ),
    'options' => array(
      'db' => 'Clone database content.',
      'files' => 'Clone files content.',
      'update' => 'Run update.php after cloning database.',
    ),
    'examples' => array(
      'drush psite-clone site_uuid dev test' => 'Clone both database and files from dev to test.',
      'drush psite-clone site_uuid dev test --db --update' => 'Clone only database from dev to test then run update.php.',
      'drush psite-clone site_uuid dev test --files' => 'Clone only user files from dev to test.',
    ),
    'aliases' => array('psite-clone'),
    'bootstrap' => DRUSH_BOOTSTRAP_DRUSH,
  );

  /**
   * Utility Functions.
   */
  $items['pantheon-aliases'] = array(
    'description' => "Update the Pantheon Drush alias file at ~/.drush/pantheon.aliases.drushrc.php.",
    'options' => array(
      'destination' => array(
        'description' => 'Specify the destination to save the alias file.',
      ),
    ),
    'aliases' => array('paliases'),
    'bootstrap' => DRUSH_BOOTSTRAP_DRUSH,
  );

  $items['pantheon-pp'] = array(
    'description' => "Direct pseudoproxy interface. JSON only, for debugging.",
    'arguments' => array(
      'realm' => 'Are you asking about users or sites?',
      'uuid' => 'The unique id of the thing you want to know about.',
      'path' => 'Optional: path extension for more specific commands.',
    ),
    'aliases' => array('pp'),
    'bootstrap' => DRUSH_BOOTSTRAP_DRUSH,
  );

  // Include standard options for all commands:
  $common = array(
    'nocache' => array(
      'description' => 'Force a refresh of cached authentication session.',
    ),
    'json' => array('description' => 'Return raw JSON if possible.'),
    'onebox' => array('description' => 'Use onebox (Pantheon dev only).'),
  );

  foreach ($items as $key => $array) {
    if (isset($array['options'])) {
      $items[$key]['options'] = array_merge($items[$key]['options'], $common);
    }
    else {
      $items[$key]['options'] = $common;
    }
  }

  return $items;
}


/**
 * @group Drush Commands
 *
 * These commands exercise various aspects of the API.
 */

/**
 * Validate Pantheon site content clone.
 */
function drush_terminus_pantheon_site_clone_validate($site_uuid, $source, $target) {
  $session_data = terminus_bootstrap();
  if ($session_data === FALSE) {
    return drush_set_error('DRUSH_PSITE_CLONE_NO_SESSION', 'You must authenticate before using this command.');
  }
  if (!terminus_validate_uuid($site_uuid)) {
    return drush_set_error('DRUSH_PSITE_CLONE_INVALID_UUID', 'You must specify a valid site uuid.');
  }
  if (!terminus_validate_environment($source)) {
    return drush_set_error('DRUSH_PSITE_CLONE_INVALID_SOURCE', 'You must specify a valid source environment name.');
  }
  if (!terminus_validate_environment($target)) {
    return drush_set_error('DRUSH_PSITE_CLONE_INVALID_TARGET', 'You must specify a valid target environment name.');
  }
  if (!drush_get_option('db') && drush_get_option('files') && drush_get_option('update')) {
    return drush_set_error('DRUSH_PSITE_CLONE_INVALID_UPDATE', dt("You can't update the database if you're not cloning the database."));
  }
}

/**
 * Pantheon site content clone.
 */
function drush_terminus_pantheon_site_clone($site_uuid, $env_source, $env_target) {
  // Figure out the various options.
  $clone_db = $clone_files = FALSE;
  if (!drush_get_option('db') && !drush_get_option('files')) {
    $clone_db = $clone_files = TRUE;
  }
  else {
    if (drush_get_option('db')) {
      $clone_db = TRUE;
    }
    if (drush_get_option('files')) {
      $clone_files = TRUE;
    }
  }
  $clone_db_update = drush_get_option('update') ? 1 : 0;

  // Build label to describe operation.
  $content = array();
  if ($clone_db) {
    if ($clone_db_update) {
      $content[] = 'database (then run update.php)';
    }
    else {
      $content[] = 'database';
    }
  }
  if ($clone_files) {
    $content[] = 'user files';
  }
  $content_str = implode(' and ', $content);

  // Confirm.
  $confirm = drush_confirm(dt('Are you sure you want to clone @site_name @content_str from @source to @target?', array(
    '@site_name' => terminus_site_uuid_to_name($site_uuid),
    '@content_str' => $content_str,
    '@source' => $env_source,
    '@target' => $env_target,
  )));
  if (!$confirm) {
    return;
  }

  // Clone database.
  if ($clone_db) {
    if ($clone_db_update) {
      drush_log('Initiated database cloning then update.php.', 'notice');
    }
    else {
      drush_log('Initiated database cloning.', 'notice');
    }
    terminus_api_environment_clone_database($site_uuid, $env_source, $env_target, $clone_db_update);
  }

  // Clone files.
  if ($clone_files) {
    drush_log('Initiated files cloning.', 'notice');
    terminus_api_environment_clone_files($site_uuid, $env_source, $env_target);
  }
}

/**
 * User data about self.
 */
function drush_terminus_pantheon_whoami() {
  $session_data = terminus_bootstrap();
  // import to local scope variables
  extract($session_data);
  drush_print(dt("User UUID: !uuid", array('!uuid' => $user_uuid)));
  drush_print(dt("Email: !email", array('!email' => $email)));
  return TRUE;
}


/**
 * Get a list of sites.
 */
function drush_terminus_pantheon_sites() {
  $session_data = terminus_bootstrap();

  if ($session_data === FALSE) {
    return FALSE;
  }
  extract($session_data);

  $sites = terminus_user_site_list();
  if (isset($json_output)) {
    drush_print($sites);
    return TRUE;
  }

  // Display tabular output.
  // TODO: refactor into re-usable display functions.
  $sites = json_decode($sites);
  $rows = array();
  foreach ($sites as $site_uuid => $data) {
    $i = $data->information;
    $rows[$i->name] = array($i->name, $i->service_level, $site_uuid);
  }
  ksort($rows);
  array_unshift($rows, array("Site", "Service Level", "UUID"));
  drush_print_table($rows, TRUE);
}


/**
 * Create a new site via the CLI.
 */
function drush_terminus_pantheon_site_create($name = FALSE) {
  $session_data = terminus_bootstrap();
  if ($session_data === FALSE) {
    return FALSE;
  }
  extract($session_data);

  if (!$name) {
    $name = terminus_session_select_data('site_name');
    if (!$name) {
      drush_log('You must supply a site name!', 'failed');
      return FALSE;
    }
  }

  // Construct payload. We don't want empty/null values.
  $site_data = array();
  $site_data['name'] = preg_replace("/[^A-Za-z0-9 -]/", '', $name);
  if (drush_get_option('label')) {
    $site_data['label'] = drush_get_option('label');
  }
  else {
    $site_data['label'] = terminus_session_select_data('site_label');
  }
  if (drush_get_option('organization')) {
    $site_data['organization'] = drush_get_option('organization');
  }
  else {
    $site_data['organization'] = terminus_session_select_data('organization');
  }
  if (drush_get_option('product')) {
    $site_data['product'] = drush_get_option('product');
  }
  else {
    $site_data['product'] = terminus_session_select_data('product');
  }
  if (!$site_data['product']) {
    drush_log('You must specify a starting state!', 'failed');
    return FALSE;
  }
  drush_log("Queuing build.", "ok");
  $result = terminus_request('user', $user_uuid, 'sites', 'POST', $site_data);
  if (!$result) {
    drush_log("Site create failed", "failed");
    return FALSE;
  }
  if (isset($json_output) && isset($result['json'])  && $result['json']) {
    drush_print($result['json']);
    return TRUE;
  }
  $site_uuid = json_decode($result['json']);
  drush_log("Site is building now in your dashboard.", "ok");
  drush_print("The new site's UUID is '". $site_uuid ."'");
  drush_cache_clear_all('terminus-sites', 'pantheon', TRUE);

  # Poll for completion.
  if (drush_get_option('nopoll')) {
    drush_log("No-poll option detected. Check your dashboard to see when this site is ready.");
    return TRUE;
  }
  drush_print(dt('Waiting for site spinup to complete. You can cancel anytime and the process will continue in the background.'));
  $ready = 0;
  while (TRUE) {
    echo ".";
    sleep(5);
    $result = terminus_api_site_bindings($site_uuid);
    $bindings = json_decode($result['json']);
    // Keep track of ready bindings.
    if (!isset($bindings_ready)) {
      foreach ($bindings as $bid => $data) {
        $bindings_ready[$bid] = FALSE;
      }
    }
    foreach ($bindings as $bid => $data) {
      if ($data->ready && !$bindings_ready[$bid]) {
        $bindings_ready[$bid] = TRUE;
        echo ' ' . dt('@type step complete (@ready/@total).', array(
          '@type' => $data->type,
          '@ready' => ++$ready,
          '@total' => count($bindings_ready),
        ));
      }
    }
    $all_ready = TRUE;
    foreach ($bindings_ready as $binding_ready) {
      if (!$binding_ready) $all_ready = FALSE;
    }
    if ($all_ready) {
      break;
    }
  }
  # Poll for the sync code job to complete.
  drush_print("Creating git repository and deploying code to dev.");
  while (TRUE) {
    echo ".";
    sleep(5);
    $notifications = terminus_notifications_list($site_uuid, 'chef_solo_sync_code');
    if (count($notifications) > 0) {
      break;
    }
  }

  drush_print("Your site is now ready! Manage it in the dashboard:");
  drush_print("https://dashboard.getpantheon.com/sites/$site_uuid");
  return TRUE;
}

/**
 * Get a site uuid based on the name.
 */
function drush_terminus_pantheon_site_uuid($site_name) {
  terminus_bootstrap();
  $site_uuid = terminus_get_site_uuid_by_name($site_name);
  drush_print($site_uuid);
  return TRUE;
}

/**
 * Get a site name based on the uuid.
 */
function drush_terminus_pantheon_site_name($site_uuid) {
  terminus_bootstrap();
  $result = terminus_api_site_info($site_uuid);
  $site = json_decode($result['json']);
  drush_print($site->name);
  return TRUE;
}


/**
 * Get a dashboard link.
 */
function drush_terminus_pantheon_site_dashboard($site_uuid = FALSE) {
  $session_data = terminus_bootstrap();
  if ($session_data === FALSE) {
    return FALSE;
  }
  extract($session_data);

  if (!$site_uuid = terminus_site_input($site_uuid, TRUE, FALSE)) {
    drush_log('You must specify a site UUID', 'failed');
    return FALSE;
  }

  drush_print("https://dashboard.getpantheon.com/sites/$site_uuid");
  $open = drush_confirm("Would you like to open this link now?");
  if ($open) {
    exec("open https://dashboard.getpantheon.com/sites/$site_uuid");
  }

  return TRUE;
}

/**
 * Delete a site via the CLI.
 */
function drush_terminus_pantheon_site_delete($site_uuid = FALSE) {
  $session_data = terminus_bootstrap();
  if ($session_data === FALSE) {
    return FALSE;
  }
  extract($session_data);

  if (!$site_uuid = terminus_site_input($site_uuid, TRUE, FALSE)) {
    drush_log('You must supply a site UUID', 'failed');
    return FALSE;
  }
  $name = terminus_site_uuid_to_name($site_uuid);
  $confirm = drush_confirm("Are you sure you want to delete $name ($site_uuid)?");
  if (!$confirm) {
    return TRUE;
  }

  $result = terminus_api_site_delete($site_uuid);
  drush_log("Site deleted.", "ok");
  drush_cache_clear_all('terminus-sites', 'pantheon');
  return TRUE;
}


/**
 * Add a hostname.
 */
function drush_terminus_pantheon_hostname_add($site_uuid = FALSE, $environment = FALSE, $hostname = FALSE) {
  $session_data = terminus_bootstrap();
  if ($session_data === FALSE) {
    return FALSE;
  }
  extract($session_data);

  if (!$site_uuid = terminus_site_input($site_uuid, TRUE, TRUE)) {
    drush_log('You must supply a site UUID', 'failed');
    return FALSE;
  }

  if (!$environment) {
    $environment = terminus_session_select_data('environment', $site_uuid);
    if (!$environment) {
      drush_log('You must supply an environment', 'failed');
      return FALSE;
    }
  }

  $hostname = drush_prompt(dt('Hostname (e.g. "www.mysite.com") you would like to add'), NULL, TRUE);
  if (!preg_match('/(?=^.{1,254}$)(^(?:(?!\d|-)[a-z0-9\-]{1,63}(?<!-)\.)+(?:[a-z]{2,})$)/i', $hostname)) {
    drush_log("'$hostname' is not a valid hostname.", 'failed');
    return FALSE;
  }
  $result = terminus_api_site_environment_add_hostname($site_uuid, $environment, $hostname);
  if ($result === FALSE) {
    return FALSE;
  }
  drush_log("Added '$hostname' to the $environment environment", 'ok');
  return TRUE;
}

/**
 * Remove a hostname.
 */
function drush_terminus_pantheon_hostname_remove($site_uuid = FALSE, $environment = FALSE, $hostname = FALSE) {
  $session_data = terminus_bootstrap();
  if ($session_data === FALSE) {
    return FALSE;
  }
  extract($session_data);

  if (!$site_uuid) {
    $site_uuid = terminus_session_select_data('site_uuid');
    if (!$site_uuid) {
      drush_log('You must supply a site UUID', 'failed');
      return FALSE;
    }
  }

  if (!$environment) {
    $environment = terminus_session_select_data('environment', $site_uuid);
    if (!$environment) {
      drush_log('You must supply an environment', 'failed');
      return FALSE;
    }
  }

  if (!$hostname) {
    $hostname = terminus_session_select_data('hostname', $site_uuid, $environment);
    if (!$hostname) {
      drush_log('You must choose a hostname', 'failed');
      return FALSE;
    }
  }

  $result = terminus_api_site_environment_delete_hostname($site_uuid, $environment, $hostname);
  if ($result === FALSE) {
    return FALSE;
  }
  drush_log("Removed '$hostname' from the $environment environment", 'ok');
  return TRUE;
}

/**
 * Get a list of backups for a site.
 */
function drush_terminus_pantheon_site_backups($site_uuid = FALSE, $environment = FALSE) {
  $session_data = terminus_bootstrap();
  if ($session_data === FALSE) {
    return FALSE;
  }
  extract($session_data);

  if (!$site_uuid = terminus_site_input($site_uuid, TRUE, TRUE)) {
    drush_log('You must supply a site UUID', 'failed');
    return FALSE;
  }

  if (!$environment) {
    $environment = terminus_session_select_data('environment', $site_uuid);
    if (!$environment) {
      drush_log('You must supply an environment', 'failed');
      return FALSE;
    }
  }

  $result = terminus_api_backup_catalog($site_uuid, $environment);
  $rows = array();
  $backups = json_decode($result['json']);
  foreach ($backups as $id => $a) {
    if (!isset($a->filename)) {
      continue;
    }
    $parts = explode('_', $id);
    $type = strpos($id, 'backup') ? 'backup' : 'export';
    $size = round($a->size/(1024*1024), 2) .' MB';
    $rows[$a->filename] = array($type, date(DATE_RFC822, $a->timestamp), $parts[2], $parts[0] .'_'. $parts[1], $size);
  }
  krsort($rows);
  if (drush_get_option('json')) {
    drush_print(json_encode($rows));
    return TRUE;
  }
  array_unshift($rows, array("Type", "Date", "Element", "Bucket", "Size"));
  drush_print_table($rows, TRUE);
}

/**
 * Get a list of backups for a site.
 */
function drush_terminus_pantheon_site_get_backup($site_uuid = FALSE, $environment = FALSE, $bucket = FALSE, $element = FALSE) {
  $session_data = terminus_bootstrap();
  if ($session_data === FALSE) {
    return FALSE;
  }
  extract($session_data);

  if (!$site_uuid = terminus_site_input($site_uuid, TRUE, TRUE)) {
    drush_log('You must supply a site UUID', 'failed');
    return FALSE;
  }

  if (!$environment) {
    $environment = terminus_session_select_data('environment', $site_uuid);
    if (!$environment) {
      drush_log('You must supply an environment', 'failed');
      return FALSE;
    }
  }

  $result = terminus_api_backup_download_url($site_uuid, $environment, $bucket, $element);
  if (isset($json_output) && isset($result['json'])  && $result['json']) {
    drush_print($result['json']);
    return TRUE;
  }
  $data = json_decode($result['json']);
  drush_print(dt('Signed url for the backup:'));
  drush_print($data->url);
  return TRUE;
}

/**
 * Make a backup. Uses more generic backup api.
 */
function drush_terminus_pantheon_site_make_backup($site_uuid = FALSE, $environment = FALSE) {
  $session_data = terminus_bootstrap();
  if (!$session_data) {
    drush_log('You are not authenticated', 'failed');
    return FALSE;
  }
  extract($session_data);

  if (!$site_uuid = terminus_site_input($site_uuid, TRUE, TRUE)) {
    drush_log('You must supply a site UUID', 'failed');
    return FALSE;
  }

  if (!$environment) {
    $environment = terminus_session_select_data('environment', $site_uuid);
    if (!$environment) {
      drush_log('You must supply an environment', 'failed');
      return FALSE;
    }
  }
  $result = terminus_api_site_make_backup($site_uuid, $environment, 'backup');
  drush_print("Backup initiated.");
  return TRUE;
}

/**
 * Download a backup from a site.
 */
function drush_terminus_pantheon_site_download_backup($site_uuid = FALSE, $environment = FALSE, $bucket = FALSE, $element = FALSE, $destination = FALSE) {
  $session_data = terminus_bootstrap();
  if ($session_data === FALSE) {
    return FALSE;
  }
  extract($session_data);

  if (!$site_uuid = terminus_site_input($site_uuid)) {
    drush_log('You must supply a site UUID', 'failed');
    return FALSE;
  }

  if (!$environment) {
    $environment = terminus_session_select_data('environment', $site_uuid);
    if (!$environment) {
      drush_log('You must supply an environment', 'failed');
      return FALSE;
    }
  }
  if (!$element) {
    $element = terminus_session_select_data('element');
    if (!$element) {
      drush_log('You must supply an element', 'failed');
      return FALSE;
    }
  }

  // Retrieve the latest bucket
  if ($bucket == 'latest') {
    $bucket = terminus_latest_bucket($site_uuid, $environment, $element);
  }
  if (!$bucket) {
    $bucket = terminus_session_select_data('bucket', $site_uuid, $environment, $element);
    if (!$bucket) {
      drush_log('You must supply a bucket', 'failed');
      return FALSE;
    }
  }
  if (!$destination) {
    $destination = terminus_session_select_data('destination');
    if (!$destination) {
      drush_log('You must supply a destination', 'failed');
      return FALSE;
    }
  }

  $result = terminus_api_backup_download_url($site_uuid, $environment, $bucket, $element);
  $data = json_decode($result['json']);
  $filename = strstr(basename($data->url), '?', '_');

  drush_log("Downloading " . $filename . "...");

  // Copied from pm code
  $cache_duration = 86400*365;
  $path = _drush_download_file($data->url, $destination . DIRECTORY_SEPARATOR . $filename, $cache_duration);
  if ($path || drush_get_context('DRUSH_SIMULATE')) {
    drush_log("Downloading " . $filename . " was successful.");
  }
  else {
    return drush_set_error('DRUSH_PSITE_DOWNLOAD_FAILED', 'Unable to download ' . $filename . ' to ' . $destination . ' from '. $data->url);
  }

  return TRUE;
}

/**
 * Load a database with a backup from a site.
 */
function drush_terminus_pantheon_site_load_backup($site_uuid = FALSE, $environment = FALSE, $bucket = FALSE) {
  $session_data = terminus_bootstrap();
  if ($session_data === FALSE) {
    return FALSE;
  }
  extract($session_data);
  $element = 'database';

  if (!$site_uuid = terminus_site_input($site_uuid)) {
    drush_log('You must supply a site UUID', 'failed');
    return FALSE;
  }

  // Retrieve the latest bucket
  if ($bucket == 'latest' || (!$bucket && $site_uuid && $environment)) {
    $bucket = terminus_latest_bucket($site_uuid, $environment, $element);
  }

  if (!$environment) {
    $environment = terminus_session_select_data('environment', $site_uuid);
    if (!$environment) {
      drush_log('You must supply an environment', 'failed');
      return FALSE;
    }
  }
  if (!$bucket) {
    $bucket = terminus_session_select_data('bucket', $site_uuid, $environment, $element);
    if (!$bucket) {
      drush_log('You must supply a bucket', 'failed');
      return FALSE;
    }
  }

  if (!drush_confirm('Overwrite this database with ' . $environment . '.' . $site_uuid . '?')) {
    return drush_user_abort();
  }

  $destination = drush_tempdir();
  $result = terminus_api_backup_download_url($site_uuid, $environment, $bucket, $element);
  $data = json_decode($result['json']);
  $filename = strstr(basename($data->url), '?', '_');

  $cache_duration = 86400*365;
  $path = _drush_download_file($data->url, $destination . DIRECTORY_SEPARATOR . $filename, $cache_duration);
  if (!$path && !drush_get_context('DRUSH_SIMULATE')) {
    return drush_set_error('DRUSH_PSITE_DOWNLOAD_FAILED', 'Unable to download ' . $filename . ' to ' . $destination . ' from '. $data->url);
  }

  drush_log("Downloading " . $filename . " was successful.");

  // TODO: There's got to be a better way to handle a .gz file here
  shell_exec('gunzip ' . $path);
  $path = strstr($path, '.gz', TRUE);

  drush_set_option('file', $path);
  drush_sql_query();

  drush_log("Database load complete.");
  drush_delete_dir($path);

  return TRUE;
}

/**
 * Set or retrieve the connection mode for a site/environment.
 */
function drush_terminus_pantheon_site_connection_mode($site_uuid = FALSE, $environment = FALSE, $cmode = FALSE) {
  $session_data = terminus_bootstrap();
  if ($session_data === FALSE) {
    return FALSE;
  }
  extract($session_data);

  // Only prompt for $cmode if the command is run without a site or environment
  $prompt_cmode = !$site_uuid || !$environment;

  if (!$site_uuid = terminus_site_input($site_uuid)) {
    drush_log('You must supply a site UUID', 'failed');
    return FALSE;
  }

  if (!$environment) {
    $environment = terminus_session_select_data('environment', $site_uuid);
    if (!$environment) {
      drush_log('You must supply an environment', 'failed');
      return FALSE;
    }
  }

  if ($prompt_cmode && !$cmode) {
    $cmode = terminus_session_select_data('cmode', $site_uuid);
  }

  if (!$cmode) {
    $result = terminus_api_site_environment_onserverdev_get($site_uuid, $environment);
    $data = json_decode($result['json']);
    $mode = $data->enabled ? 'SFTP' : 'Git';
    drush_log("Connection mode: " . $mode, 'ok');
    return TRUE;
  }

  $cmode = strtolower($cmode);
  $onserverdevstatus = $cmode == 'sftp' ? TRUE : FALSE;
  terminus_api_site_environment_onserverdev_set($site_uuid, $environment, $onserverdevstatus);

  $mode = $onserverdevstatus ? 'SFTP' : 'Git';
  drush_log('Connection mode set to: ' . $mode, 'ok');
}

/**
 * Validate on-server commits.
 */
function drush_terminus_pantheon_site_commit_validate($site_uuid = FALSE, $environment = FALSE) {
  $session_data = terminus_bootstrap();
  if ($session_data === FALSE) {
    return drush_set_error('DRUSH_PSITE_COMMIT_NO_SESSION', dt('You must authenticate before using this command.'));
  }

  if (!$site_uuid) {
    if (!$site_uuid = terminus_site_input($site_uuid)) {
      return drush_user_abort();
    }
  }
  if (!terminus_validate_uuid($site_uuid)) {
    return drush_set_error('DRUSH_PSITE_COMMIT_INVALID_UUID', dt('You must specify a valid site uuid.'));
  }
  drush_set_option('site_uuid', $site_uuid);

  if (!$environment) {
    drush_set_option('dev_only', TRUE);
    if (!$environment = terminus_session_select_data('environment', $site_uuid)) {
      return drush_user_abort();
    }
  }
  if (!terminus_validate_environment($environment) || in_array($environment, array('test', 'live'))) {
    return drush_set_error('DRUSH_PSITE_COMMIT_INVALID_SOURCE', dt('You must choose a dev or multi-dev environment.'));
  }
  drush_set_option('environment', $environment);

  // Determine if in SFTP mode.
  $result = terminus_api_site_environment_onserverdev_get($site_uuid, $environment);
  $data = json_decode($result['json']);
  if (!$data->enabled) {
    return drush_set_error('DRUSH_PSITE_COMMIT_NOT_SFTP', dt('The @environment is not in SFTP mode.', array(
      '@environment' => $environment,
    )));
  }

  $diffstat = termins_render_diffstat($site_uuid, $environment);
  if (!$diffstat) {
    return drush_set_error('DRUSH_PSITE_COMMIT_NO_CHANGES', dt('No changes found to commit, aborting.'));
  }

  $message = drush_get_option('message', FALSE);
  if (!$message) {
    $message = drush_prompt(dt('Your commit message'), NULL, TRUE);
    drush_print("Files to be committed:");
    drush_print_table($diffstat, TRUE);
    drush_print("Message:\n");
    drush_print($message, 2);
    $confirm = drush_confirm("\nConfirm this commit?");
    if (!$confirm) {
      return drush_user_abort();
    }
  }
  drush_set_option('message', $message);
  drush_set_option('session_data', $session_data);
}

/**
 * Commit on server changes.
 */
function drush_terminus_pantheon_site_commit($site_uuid = FALSE, $environment = FALSE) {
  $session_data = drush_get_option('session_data');
  extract($session_data);

  $message = drush_get_option('message', '');
  $environment = drush_get_option('environment');
  $site_uuid = drush_get_option('site_uuid');

  drush_log(dt('Triggering commit.'), 'info');
  $result = terminus_api_site_environment_onserverdev_commit($site_uuid, $environment, $message, $user_uuid);
  // Hope it's ok.
  $json = json_decode($result['json']);
  drush_log(trim($json), 'ok');
}

/**
 * Set or retrieve the connection mode for a site/environment.
 */
function drush_terminus_pantheon_site_diffstat($site_uuid = FALSE, $environment = FALSE) {
  $session_data = terminus_bootstrap();
  if ($session_data === FALSE) {
    return FALSE;
  }
  extract($session_data);

  if (!$site_uuid = terminus_site_input($site_uuid)) {
    drush_log('You must supply a site UUID', 'failed');
    return FALSE;
  }

  if (!$environment) {
    $environment = terminus_session_select_data('environment', $site_uuid);
  }
  if (!$environment || in_array($environment, array('test', 'live'))) {
    drush_log('You must choose a dev or multi-dev environment', 'failed');
    return FALSE;
  }

  $diffstat = termins_render_diffstat($site_uuid, $environment);
  if (!$diffstat) {
    drush_log('No diffs found.', 'ok');
    return TRUE;
  }

  drush_print_table($diffstat, TRUE);
  return TRUE;
}

/**
 * Helper function to fetch/render a table of diffs, or return FALSE if none.
 */
function termins_render_diffstat($site_uuid, $environment) {
  $result = terminus_api_site_environment_onserverdev_diff_stats_get($site_uuid, $environment);
  $diffstat = json_decode($result['json']);
  $rows = array();
  foreach ($diffstat as $file => $diff) {
    $rows[] = array($file, $diff->status, $diff->deletions, $diff->additions);
  }
  if (count($rows) == 0) {
    return FALSE;
  }
  ksort($rows);
  array_unshift($rows, array("File", "Status", "Deletions", "Additions"));
  return $rows;
}

/**
 * Get a list of notifications for a site to track ongoing jobs.
 */
function drush_terminus_pantheon_site_notifications($site_uuid = FALSE) {
  $session_data = terminus_bootstrap();
  if ($session_data === FALSE) {
    return FALSE;
  }
  extract($session_data);

  if (!$site_uuid = terminus_site_input($site_uuid)) {
    drush_log('You must supply a site UUID', 'failed');
    return FALSE;
  }
  $notifications = terminus_notifications_list($site_uuid);
}

/**
 * Helpful function to fetch and parse down a list of notifications.
 */
function terminus_notifications_list($site_uuid, $type = FALSE) {
  $result = terminus_api_site_notifications($site_uuid);
  $data = json_decode($result['json']);
  $notifications = array();
  foreach ($data as $id => $notification) {
    if ($type) {
      if (strpos($notification->name, $type) === FALSE) {
        continue;
      }
    }
    $notifications[$notification->start] = array(
      'name' => $notification->name,
      'status' => $notification->build->status,
      'phase' => $notification->build->phase,
      'duration' => $notification->build->duration,
    );
  }
  # TODO: munge this list to remove internals, provide human-readable names.
  return $notifications;
}

/**
 * Allow upgrades and downgrades from the CLI.
 */
function drush_terminus_pantheon_site_service_level($site_uuid = FALSE, $service_level = FALSE) {
  $session_data = terminus_bootstrap();
  if ($session_data === FALSE) {
    return FALSE;
  }
  extract($session_data);
  $site_uuid = terminus_session_select_data('site_uuid', $site_uuid);
  if (!$site_uuid) {
    return drush_set_error("You must choose a valid site.");
  }
  # TODO: verify owner.
  if (!$service_level) {
    $service_level = terminus_session_select_data('service_level', $site_uuid);
  }
  drush_log("Setting service level for site '". $site_uuid ."' to '". $service_level ."'", "notice");
  $result = terminus_api_site_put_service_level($site_uuid, $service_level);
  if ($result) {
    drush_log("Service level changed.", "ok");
    return TRUE;
  }
  return drush_set_error("Service level change failed.");
}

/**
 * Organization commands.
 */

/**
 * List orgs for a user.
 */
function drush_terminus_pantheon_organizations() {
  $session_data = terminus_bootstrap();
  if ($session_data === FALSE) {
    return FALSE;
  }
  extract($session_data);
  $result = terminus_api_user_organizations($user_uuid);
  $orgs = (array) json_decode($result['json']);
  if (isset($json_output) && isset($result['json'])  && $result['json']) {
    drush_print($result['json']);
    return TRUE;
  }
  if (count($orgs) == 0) {
    return drush_set_error("You are not a member of any organizations.");
  }
  $rows = array(array('Name', 'Role', 'UUID'));
  foreach ($orgs as $key => $data) {
    $rows[] = array(
      $data->name,
      $data->admin ? 'Admin' : 'User',
      $key
    );
  }
  drush_print_table($rows, TRUE);
  return TRUE;
}

/**
 * List sites for an org. You must be an admin for this to work.
 */
function drush_terminus_pantheon_organization_sites($organization = FALSE) {
  $session_data = terminus_bootstrap();
  if ($session_data === FALSE) {
    return FALSE;
  }
  extract($session_data);
  if (!$organization) {
    $organization = terminus_session_select_data('organization');
  }
  $result = terminus_api_user_organization_sites($user_uuid, $organization);
  if (!$result) {
    # This is what happens when you aren't an admin.
    return drush_set_error("You are not an admin for this organization.");
  }
  if (isset($json_output) && isset($result['json'])  && $result['json']) {
    drush_print($result['json']);
    return TRUE;
  }
  $sites = json_decode($result['json']);
  // Display tabular output.
  // TODO: refactor into re-usable display functions.
  $rows = array();
  foreach ($sites as $site_uuid => $i) {
    $rows[$i->name] = array($i->name, $i->service_level, $site_uuid);
  }
  ksort($rows);
  array_unshift($rows, array("Site", "Service Level", "UUID"));
  drush_print_table($rows, TRUE);
}

/**
 * Helper function to determine if a user is an org admin.
 *
 * TODO: Caching.
 */
function termins_user_organization_admin($user_uuid, $organization) {
  $result = terminus_api_user_organizations($user_uuid);
  $organizations = json_decode($result['json']);
  foreach ($organizations as $org_uuid => $data) {
    if ($org_uuid == $organization && isset($data->admin) && ($data->admin)) {
      return TRUE;
    }
  }
  return FALSE;
}

/**
 * Displays a list of open tunnels
 */
function drush_terminus_pantheon_site_tunnels() {
  $session_data = terminus_bootstrap();
  if ($session_data === FALSE) {
    return FALSE;
  }
  extract($session_data);
  $tunnels = terminus_tunnel_get_all();
  terminus_tunnel_print_info_table($tunnels['data']);
}

/**
 * Opens a tunnel for a specific site/environment/service
 */
function drush_terminus_pantheon_site_tunnel($site_uuid = FALSE, $environment = FALSE, $service = 'mysql', $port = NULL, $print_info = TRUE) {
  $session_data = terminus_bootstrap();
  if ($session_data === FALSE) {
    return FALSE;
  }
  extract($session_data);

  if (!$site_uuid = terminus_site_input($site_uuid)) {
    drush_log('You must supply a site UUID', 'failed');
    return FALSE;
  }

  if (!$environment) {
    $environment = terminus_session_select_data('environment', $site_uuid);
    if (!$environment) {
      drush_log('You must supply an environment', 'failed');
      return FALSE;
    }
  }

  $types = array(
    'mysql' => 'dbserver',
    'redis' => 'cacheserver'
  );

  if (!isset($types[$service])) {
    return drush_set_error('TERMINUS_TUNNEL_ERROR', dt('Invlalid service: @service. Try "mysql" or "redis".', array('@service' => $service)));
  }

  return terminus_tunnel_open($site_uuid, $environment, $types[$service], $port, $print_info);
}

/**
 * Close tunnels
 */
function drush_terminus_pantheon_site_tunnel_close($pid = NULL) {
  $session_data = terminus_bootstrap();
  if ($session_data === FALSE) {
    return FALSE;
  }
  extract($session_data);

  terminus_tunnel_close($pid);
}

/**
 * Update drush aliases file.
 */
function drush_terminus_pantheon_aliases() {
  $session_data = terminus_bootstrap();
  $default_destination = FALSE;
  $home = drush_server_home();
  if ($home) {
    $default_destination = drush_normalize_path($home . '/.drush/pantheon.aliases.drushrc.php');
  }
  $destination = drush_get_option('destination', $default_destination);
  if ($destination == FALSE) {
    drush_log('Could not auto-determine destination. Please provide one using the --destination option.', 'failed');
    return FALSE;
  }
  $fh = fopen($destination, 'w');
  if ($fh === FALSE) {
    drush_log('Cannot write aliases to "'. $destination .'" - verify this location is writable.', 'failed');
    return FALSE;
  }
  if (!$session_data) {
    drush_log('You are not authenticated', 'failed');
    return FALSE;
  }
  drush_log('Loading aliases from Pantheon.', 'notice');
  // This one is a little wonky still. Goes to Drupal.
  $ch = curl_init();
  $url = 'https://'. TERMINUS_HOST .'/users/'. $session_data['user_uuid'] .'/drushrc';
  curl_setopt($ch, CURLOPT_COOKIE, $session_data['session']);
  curl_setopt($ch, CURLOPT_URL, $url);
  curl_setopt($ch, CURLOPT_HEADER, 0);
  curl_setopt($ch, CURLOPT_RETURNTRANSFER, 1);
  if ($session_data['onebox']) {
    curl_setopt($ch, CURLOPT_SSL_VERIFYPEER, FALSE);
    curl_setopt($ch, CURLOPT_SSL_VERIFYHOST, FALSE);
    $host = 'onebox.getpantheon.com';
  }

  $result = curl_exec($ch);
  if ($result === FALSE) {
    drush_log('Failed fetching aliases. Try again?');
    return FALSE;
  }
  drush_log('Writing aliases to "'. $destination .'".', 'notice');
  fwrite($fh, $result);
  fclose($fh);
  drush_log('Pantheon aliases updated.', 'ok');
  drush_invoke('cache-clear', 'drush');

  return TRUE;
}

/**
 * API Debugging command. Try out anything you like.
 */
function drush_terminus_pantheon_pp($realm, $uuid, $path=FALSE) {
  $result = terminus_request($realm, $uuid, $path);
  if ($result === FALSE) {
    return FALSE;
  }
  return TRUE;
}

/**
 * Get the list of products.
 */
function drush_terminus_pantheon_products() {
  $session_data = terminus_bootstrap();
  extract($session_data);
  $cid = 'terminus-products';
  if ($nocache || !$cache = drush_cache_get($cid, 'pantheon')) {
    drush_log('Loading site data from Pantheon.', 'notice');
    $result = terminus_request('public', 'public', 'products');
    if ($result === FALSE) {
      return FALSE;
    }
    $products = $result['json'];
    drush_cache_set($cid, $products, 'pantheon');
  }
  else {
    drush_log('Loaded site data from cache.', 'notice');
    $products = $cache->data;
  }
  if (isset($json_output) && isset($result['json'])  && $result['json']) {
    drush_print($result['json']);
    return TRUE;
  }

  // Display tabular output.
  $products = json_decode($products);
  $rows = array();
  foreach ($products as $product_uuid => $data) {
    $i = $data->attributes;
    $rows[$i->machinename] = array($i->longname, $i->author, $product_uuid);
  }
  ksort($rows);
  array_unshift($rows, array("Product", "Maker", "UUID"));
  drush_print_table($rows, TRUE);
}

/**
 * Get rid of the current session.
 */
function drush_terminus_pantheon_logout() {
  drush_cache_clear_all('*', 'pantheon', TRUE);
  drush_log('Removed session token and cleared all locally cached data.', 'ok');
}

/**
 * Get or set current session data from cache.
 */
function terminus_session_data($key = FALSE) {
  static $cache = FALSE;
  if (!$cache) {
    $cache = drush_cache_get('terminus-current-session', 'pantheon');
  }
  if (!$cache) {
    // No session data. That's not good.
    return FALSE;
  }
  if ($key && isset($cache->data[$key])) {
    return $cache->data[$key];
  }
  elseif($key) {
    return FALSE;
  }
  return $cache->data;
}

/**
 * Validate cached session data.
 */
function terminus_validate_session($data) {
  $result = terminus_request('user', $data['user_uuid'], 'email');
  if ($result === FALSE) {
    return FALSE;
  }
  $email = @json_decode($result['json']);
  return $email == $data['email'];
}

/**
 * Make a request to the Dashbord's internal API.
 *
 * @param $realm
 *    Permissions realm for data request: currently "user" or "site" but in the
 *    future this could also be "orgnaization" or another high-level business
 *    object (e.g. "product" for managing your app). Can also be "public" to
 *    simply pull read-only data that is not privileged.
 *
 * @param $uuid
 *    The uuid of the item in the realm you want to access.
 *
 * @param $method
 *    HTTP method (verb) to use.
 *
 * @param $data
 *    A native php data structure (int, string, arary or simple object) to be
 *    sent along with the request. Will be encoded as JSON for you.
 */
function terminus_request($realm, $uuid, $path = FALSE, $method = 'GET', $data = NULL) {
  static $ch = FALSE;
  if (!$ch) {
    $ch = curl_init();
  }
  $headers = array();
  $session_data = terminus_bootstrap(FALSE);
  $host = TERMINUS_HOST;
  if (isset($session_data['onebox']) && $session_data['onebox']) {
    curl_setopt($ch, CURLOPT_SSL_VERIFYPEER, FALSE);
    curl_setopt($ch, CURLOPT_SSL_VERIFYHOST, FALSE);
    $host = 'onebox.getpantheon.com';
  }
  $url = 'https://'. $host . '/terminus.php?' . $realm . '=' . $uuid;
  if ($path) {
    $url .= '&path='. urlencode($path);
  }
  if ($data) {
    // $data for POSTs, PUTs, DELETEs are sent as JSON.
    if ($method === 'POST' || $method === 'PUT' || $method === 'DELETE') {
      $data = json_encode(array('data' => $data));
      curl_setopt($ch, CURLOPT_POST, 1);
      curl_setopt($ch, CURLOPT_POSTFIELDS, $data);
      curl_setopt($ch, CURLOPT_BINARYTRANSFER, TRUE);
      array_push($headers, 'Content-Type: application/json', 'Content-Length: '. strlen($data));
    }
    // $data for GETs is sent as querystrings.
    else if ($method === "GET") {
      $url .= "?" . http_build_query($data);
    }
  }
  // set URL and other appropriate options
  $opts = array(
    CURLOPT_URL => $url,
    CURLOPT_HEADER => 1,
    CURLOPT_PORT => TERMINUS_PORT,
    CURLOPT_RETURNTRANSFER => 1,
    CURLOPT_TIMEOUT => 30,
    CURLOPT_CUSTOMREQUEST => $method,
    CURLOPT_COOKIE => $session_data['session'],
    CURLOPT_HTTPHEADER => $headers,
  );
  curl_setopt_array($ch, $opts);

  // grab URL and pass it to the browser
  drush_log('Making api request.', 'notice');
  drush_log($url, 'notice');
  $result = curl_exec($ch);
  list($headers_text, $json) = explode("\r\n\r\n", $result, 2);
  // Work around extra 100 Continue headers - http://stackoverflow.com/a/2964710/1895669
  if(strpos($headers_text," 100 Continue") !== FALSE){
    list($headers_text, $json) = explode( "\r\n\r\n", $json , 2);
  }

  if (curl_errno($ch) != 0) {
    $error = curl_error($ch);
    curl_close($ch);
    drush_log("CONNECTION ERROR: $error", 'failed');
    return FALSE;
  }
  $info = curl_getinfo($ch);
  if ($info['http_code'] > 399) {
    drush_log('Request failed: '. $info['http_code']. ' '. $json, 'failed');
    return FALSE;
  }

  drush_log(dt('Request complete in @seconds seconds.', array(
    '@seconds' => $info['total_time'],
  )), 'notice');
  drush_log("Response headers:\n" .$headers_text, 'debug');
  if ($json) {
    drush_log("JSON response:\n" . $json, 'debug');
  }
  return array('headers' => $headers_text, 'json' => $json);
}

/**
 * Clean up output so there are consistent service level names.
 */
function _terminus_service_level_name($level) {
  $levels = array(
    'legacy_basic' => 'personal',
    'basic' => 'personal',
    'legacy_pro' => 'pro',
  );
  if (isset($levels[$level])) {
    return $levels[$level];
  }
  return $level;
}

/**
 * Ensure cURL is enabled.
 */
function drush_terminus_pantheon_auth_validate($email = FALSE) {
  // Check to see if cURL is available.
  if (!in_array('curl', get_loaded_extensions())) {
    return drush_set_error('DRUSH_PSITE_AUTH_NOCURL', 'The version of PHP drush is using in ' . PHP_BINDIR . '/ does not have the cURL extension enabled. If you need to specify a different PHP binary, see https://drupal.org/node/1302418');
  }
  if (!$email) {
    $email = drush_prompt(dt('Pantheon account email address'), NULL, TRUE);
  }
  if (!filter_var($email, FILTER_VALIDATE_EMAIL)) {
    return drush_set_error('DRUSH_PSITE_AUTH_INVALID_EMAIL', 'A valid email address is required to authenticate.');
  }
  drush_set_option('email', $email);
  return TRUE;
}

/**
 * Parse form build ID.
 *
 * @param $html
 * @return string
 */
function terminus_pauth_login_get_form_build_id($html) {
  if (!$html) {
    return FALSE;
  }
  // Parse form build ID.
  $DOM = new DOMDocument;
  @$DOM->loadHTML($html);
  $login_form = $DOM->getElementById('atlas-login-form');
  if (!$login_form) {
    return drush_set_error("Dashboard unavailable", "Dashboard unavailable: login endpoint not found.");
  }

  foreach ($login_form->getElementsByTagName('input') as $input) {
    if ($input->getAttribute('name') == 'form_build_id') {
      return $input->getAttribute('value');
    }
  }
  return FALSE;
}

/**
 * Parse session out of a header.
 * @param $header
 * @return string
 */
function terminus_pauth_get_session_from_header($header) {
  $session = FALSE;
  $set_cookie = explode('; ', $header);
  foreach ($set_cookie as $cookie) {
    if (strpos($cookie, 'SSESS') === 0) {
      $session = $cookie;
    }
  }
  return $session;
}

/**
 * Parse user ID out of headers.
 * @param $headers
 * @return string
 */
function terminus_pauth_get_user_uuid_from_headers($headers) {
  $location_header = terminus_parse_drupal_headers($headers, 'Location');
  if (!$location_header) {
    return FALSE;
  }
  // https://terminus.getpantheon.com/users/UUID
  return array_pop(explode('/', $location_header));
}

/**
 * Start a dashboard session.
 *
 * It doesn't follow the normal pattern since it's working off Drupal's login
 * forms directly. This will be refactored when there's a direct CLI auth
 * mechanism in the API itself.
 *
 * Many thanks to Amitai and the gang at: https://drupal.org/node/89710
 */
function drush_terminus_pantheon_auth($email = FALSE) {
<<<<<<< HEAD
  if (!$email) {
    $email = drush_get_option('email');
  }
  // Flush existing data.
  drush_cache_clear_all('*', 'pantheon', TRUE);
  $session_data = terminus_bootstrap(FALSE);
=======
    // Flush existing data.
    drush_cache_clear_all('*', 'pantheon', TRUE);
    $session_data = terminus_bootstrap(FALSE);
    if (!$email) {
      $email = drush_prompt(dt('Pantheon account email address'), NULL, TRUE);
    }
    $nocache = drush_get_option('nocache');
    if (!$nocache && isset($session_data['email'])) {
      drush_log(dt('Cached auth found for !email', array('!email' => $email)), 'notice');
      if (terminus_validate_session($session_data)) {
        drush_log('Session still valid. Good to go!', 'ok');
        return TRUE;
      }
    }
    $show_art = FALSE;
    $password = drush_get_option('password');
    if (!$password) {
      $password = drush_prompt(dt('Pantheon dashboard password'), NULL, TRUE, TRUE);
      $show_art = TRUE;
    }
    drush_log(dt('Authenticating as !email', array('!email' => $email)), 'ok');
    $ch = curl_init();
    $host = TERMINUS_HOST;
    if ($session_data['onebox']) {
      curl_setopt($ch, CURLOPT_SSL_VERIFYPEER, FALSE);
      curl_setopt($ch, CURLOPT_SSL_VERIFYHOST, FALSE);
      $host = 'onebox.getpantheon.com';
    }
    $url = 'https://'. $host .'/login';
    drush_log(dt('POSTing auth to: !url', array('!url' => $url)));
    // set URL and other appropriate options
    curl_setopt($ch, CURLOPT_URL, $url);
    curl_setopt($ch, CURLOPT_HEADER, 0);
    curl_setopt($ch, CURLOPT_RETURNTRANSFER, 1);

    // grab URL and pass it to the browser
    $result = curl_exec($ch);

    if (curl_errno($ch) != 0) {
      $err = curl_error($ch);
      return drush_set_error("Dashboard unavailable", "Dashboard unavailable: $err");
    }
>>>>>>> a683cd76

  $nocache = drush_get_option('nocache');
  if (!$nocache && isset($session_data['email'])) {
    drush_log(dt('Cached auth found for !email', array('!email' => $email)), 'notice');
    if (terminus_validate_session($session_data)) {
      drush_log('Session still valid. Good to go!', 'ok');
      return TRUE;
    }
  }
  $password = drush_get_option('password');
  if (!$password) {
    $password = drush_prompt(dt('Pantheon dashboard password'), NULL, TRUE, TRUE);
  }
  drush_log(dt('Authenticating as !email', array('!email' => $email)), 'ok');

  $ch = curl_init();
  $host = TERMINUS_HOST;
  if ($session_data['onebox']) {
    curl_setopt($ch, CURLOPT_SSL_VERIFYPEER, FALSE);
    curl_setopt($ch, CURLOPT_SSL_VERIFYHOST, FALSE);
    $host = 'onebox.getpantheon.com';
  }
  $url = 'https://'. $host .'/login';
  drush_log(dt('POSTing auth to: !url', array('!url' => $url)));
  // set URL and other appropriate options
  curl_setopt($ch, CURLOPT_URL, $url);
  curl_setopt($ch, CURLOPT_HEADER, 0);
  curl_setopt($ch, CURLOPT_RETURNTRANSFER, 1);

  // grab URL and pass it to the browser
  $result = curl_exec($ch);

  if (curl_errno($ch) != 0) {
    $err = curl_error($ch);
    curl_close($ch);
    return drush_set_error("Dashboard unavailable", "Dashboard unavailable: $err");
  }

<<<<<<< HEAD
  $form_build_id = terminus_pauth_login_get_form_build_id($result);

  // Attempt to login.
  $login_data = array(
    'email' => $email,
    'password' => $password,
    'form_build_id' => $form_build_id,
    'form_id' => 'atlas_login_form',
    'op' => 'Login',
  );
  curl_setopt($ch, CURLOPT_POST, 1);
  curl_setopt($ch, CURLOPT_POSTFIELDS, $login_data);
  curl_setopt($ch, CURLOPT_HEADER, 1);
  $result = curl_exec($ch);

  if (curl_errno($ch) != 0) {
    $err = curl_error($ch);
    return drush_set_error("Dashboard unavailable", "Dashboard unavailable: $err");
  }

  $set_cookie_header = terminus_parse_drupal_headers($result, 'Set-Cookie');
  if (!$set_cookie_header) {
    return drush_set_error("Failure!", 'Authentication failed. Please check your credentials and try again.');
  }

  $session = terminus_pauth_get_session_from_header($set_cookie_header);

  if (!$session) {
    return drush_set_error("Failure!", 'Session not found. Please check your credentials and try again.');
  }

  // Get the UUID.
  $user_uuid = terminus_pauth_get_user_uuid_from_headers($result);
=======
    drush_log('Success!', 'ok');
    drush_log(dt('User UUID: !user_uuid', array('!user_uuid' => $user_uuid)), 'notice');
    // Start socking away new data.
    $data = array('user_uuid' => $user_uuid, 'session' => $session, 'email' => $email);
    if ($session_data['onebox']) {
      // Mark this session as "forever onebox."
      $data['onebox'] = TRUE;
    }
    // Store the session in drush cache.
    drush_cache_set('terminus-current-session', $data, 'pantheon');

    // close cURL resource, and free up system resources
    curl_close($ch);
    if ($show_art) {
      // ASCII ART FTW
      $green = "\033[1;32;40m\033[1m%s\033[0m";
      $art = terminus_art_fist();
      drush_print("\n\n");
      echo sprintf($green, $art);
      drush_print("\n\n");
      drush_print("LOGIN SUCCESSFUL.");
    }

}
>>>>>>> a683cd76

  if (!terminus_validate_uuid($user_uuid)) {
    return drush_set_error("Failure!", 'Could not determine user UUID. Please check your credentials and try again.');
  }

  drush_log('Success!', 'ok');
  drush_log(dt('User UUID: !user_uuid', array(
    '!user_uuid' => $user_uuid,
  )), 'notice');

  // Prepare credentials for storage.
  $data = array(
    'user_uuid' => $user_uuid,
    'session' => $session,
    'email' => $email,
  );

  // Pantheon internal development.
  if ($session_data['onebox']) {
    // Mark this session as "forever onebox."
    $data['onebox'] = TRUE;
  }

  drush_cache_set('terminus-current-session', $data, 'pantheon');

  // Store the session in drush cache.
  // close cURL resource, and free up system resources
  curl_close($ch);
}

/**
 * Helper function for parsing Drupal headers for login.
 */
function terminus_parse_drupal_headers($result, $target_header='Set-Cookie') {
  // Check that we have a 302 and a session.
  list ($headers_text, $html) = explode("\r\n\r\n", $result, 2);
  if (strpos($headers_text, "100 Continue") !== FALSE) {
    list ($headers_text, $html) = explode("\r\n\r\n", $html , 2);
  }
  $header_lines = explode("\r\n", $headers_text);
  $status = array_shift($header_lines);
  if (strpos($status, "302 Moved Temporarily") === FALSE) {
    return FALSE;
  }
  $headers = array();
  foreach ($header_lines as $line) {
    $parts = explode(': ', $line);
    if (isset($parts[1])) {
      $headers[$parts[0]] = $parts[1];
    }
  }
  if (isset($headers[$target_header])) {
    return $headers[$target_header];
  }

  return FALSE;
}

/**
 * Provides user prompt for missing data.
 * @param $key string Required data name. i.e. site_uuid, environment, etc..
 * @return string input data
 */
function terminus_session_select_data($key, $site_uuid = NULL, $environment = NULL, $element = NULL) {
  $session_data = terminus_bootstrap();
  if ($session_data === FALSE) {
    return FALSE;
  }
  extract($session_data);

  switch ($key) {
    case 'site_uuid':
      $sites = json_decode(terminus_user_site_list());

      $choices = array();
      foreach ($sites as $site => $data) {
        # If a site_uuid was supplied, and it matches, validate.
        if ($site_uuid == $site) {
          return $site_uuid;
        }
        # If a name matches, validate.
        if ($data->information->name == $site_uuid) {
          return $site;
        }
        $i = $data->information;
        $choices[$site] = array($i->name, $i->service_level, $site);
      }

      $val = drush_choice($choices, 'Select a site.');
      if ($val !== FALSE) {
        return $val;
      }
      break;

    case 'environment':
      if ($site_uuid) {
        $request = terminus_api_site_environments($site_uuid);
        $environments = json_decode($request['json']);
        $choices = array();
        $dev_only = drush_get_option('dev_only', FALSE);
        foreach ($environments as $env => $data) {
          if (!$dev_only || !in_array($env, array('test', 'live'))) {
            $choices[$env] = $env;
          }
        }
        if (count($choices) == 1) {
          return array_pop($choices);
        }
      }
      else {
        $choices = array('dev' => 'dev', 'test' => 'test', 'live' => 'live');
      }
      $val = drush_choice($choices, 'Select an environment.');
      if ($val !== FALSE) {
        return $val;
      }
      break;

    case 'element':
      $choices = array('database' => 'database', 'files' => 'files', 'code' => 'code');
      $val = drush_choice($choices, 'Backup type.', '!key');
      if ($val !== FALSE) {
        return $val;
      }
      break;

    case 'bucket':
      $result = terminus_api_backup_catalog($site_uuid, $environment);
      $choices = array();
      $buckets = array();
      $backups = json_decode($result['json']);

      foreach ($backups as $id => $a) {
        $parts = explode('_', $id);

        if (!isset($a->filename) || $parts[2] != $element) {
          continue;
        }
        $size = round($a->size/(1024*1024), 2) .' MB';
        $choices[$a->filename] = $a->filename . ' ' . $size; //$type . ' ' . date(DATE_RFC822, $a->timestamp) . ' ' . $parts[2] . ' ' . $parts[0] .'_'. $parts[1] . ' ' . $size;
        $buckets[$a->filename] = $parts[0] .'_'. $parts[1];
      }
      krsort($choices);
      $val = drush_choice($choices, 'Select a backup.');
      if ($val !== FALSE) {
        return $buckets[$val];
      }
      break;

    case 'cmode':
      $choices = array(0 => 'Retrieve connection mode', 'sftp' => 'SFTP', 'git' => 'Git');
      return drush_choice($choices, 'Connection mode');
      break;

    case 'destination':
      $val = drush_prompt('Select a destination', $default = './');
      if ($val !== FALSE) {
        return $val;
      }
      break;

    case 'hostname':
      if ($site_uuid && $environment) {
        $result = terminus_api_site_environment_hostnames($site_uuid, $environment);
        $hostnames = json_decode($result['json']);
        $choices = array();
        foreach ($hostnames as $hostname => $data) {
          $choices[$hostname] = $hostname;
        }
        krsort($choices);
        $val = drush_choice($choices, 'Select a hostname.');
        if ($val !== FALSE) {
          return $val;
        }
      }
      break;

    case 'site_name':
      $val = drush_prompt('Provide a name for the site. This will be part of the default URL');
      if ($val !== FALSE) {
        return $val;
      }
      break;

    case 'site_label':
      $val = drush_prompt('Human-friendly name for the site?');
      if ($val !== FALSE) {
        return $val;
      }
      break;

    case 'organization':
      $result = terminus_api_user_organizations($user_uuid);
      $organizations = json_decode($result['json']);
      if (count((array) $organizations) == 0) {
        return NULL;
      }
      $choices = array('none' => dt('None'));
      foreach ($organizations as $organization => $data) {
        $choices[$organization] = $data->name;
      }
      $val = drush_choice($choices, 'Organizational affiliation');
      if ($val == 'none') {
        return NULL;
      }
      if ($val !== FALSE) {
        return $val;
      }
      break;

    case 'product':
      # TODO: abstract this into a happy fetcher functon.
      # TODO: allow that to filter by org so interactive spinup can't fail.
      $result = terminus_request('public', 'public', 'products');
      $products = json_decode($result['json']);
      $choices = array();
      foreach ($products as $product_uuid => $data) {
        $i = $data->attributes;
        $choices[$product_uuid] = $i->longname;
        if ($i->author != '') {
          $choices[$product_uuid] .= ' (by '. $i->author .')';
        }
      }
      $val = drush_choice($choices, 'Select your starting state.');
      if ($val !== FALSE) {
        return $val;
      }
      break;

    case 'service_level':
      # TODO: Add an api call so the range of possible service-level can be
      # discovered remotely.
      $choices = array(
        'free' => 'free',
        'basic' => 'personal',
        'pro' => 'pro',
        'business' => 'business',
        'elite' => 'elite'
      );
      if ($site_uuid) {
        $result = terminus_api_site_info($site_uuid);
        $site_info = json_decode($result['json']);
        if (isset($site_info->organization)) {
          if (termins_user_organization_admin($user_uuid, $site_info->organization)) {
            $choices['enterprise'] = 'enterprise';
          }
        }
      }
      $val = drush_choice($choices, 'Select the service-level you would like to use.');
      if ($val !== FALSE) {
        return $val;
      }
      break;

    case 'organization':
      $result = terminus_api_user_organizations($user_uuid);
      $organizations = json_decode($result['json']);
      $choices = array();
      foreach ($organizations as $org_uuid => $data) {
        $choices[$org_uuid] = $data->name;
      }
      $val = drush_choice($choices, 'Select the organization you would like to use.');
      if ($val !== FALSE) {
        return $val;
      }
      break;

  }
}

/**
 * Helper function to return the "latest" bucket for a given site_uuid, environment, and element
 */
function terminus_latest_bucket($site_uuid, $environment, $element = NULL) {
  $result = terminus_api_backup_catalog($site_uuid, $environment);
  $buckets = array();
  $backups = json_decode($result['json']);
  foreach ($backups as $id => $a) {
    $parts = explode('_', $id);
    if (!isset($a->filename) || $parts[2] != $element) {
      continue;
    }
    $buckets[$a->filename] = $parts[0] .'_'. $parts[1];
  }
  krsort($buckets);
  return reset($buckets);
}

/**
 * Helper function to handle site uuid input.
 */
function terminus_site_input($site_input = FALSE, $prompt = TRUE, $uuid_only = FALSE) {
  if (!$site_input && $prompt) {
    $site_input = terminus_session_select_data('site_uuid');
  }
  if (terminus_validate_uuid($site_input)) {
    return $site_input;
  }
  if (empty($site_input) || $uuid_only) {
    return FALSE;
  }
  return terminus_get_site_uuid_by_name($site_input);
}

/**
 * Helper function to return the site_uuid from the name.
 */
function terminus_get_site_uuid_by_name($site_name) {
  $session_data = terminus_bootstrap();
  if ($session_data === FALSE) {
    return FALSE;
  }
  extract($session_data);

  drush_log('Loading site data from Pantheon.', 'notice');
  $result = terminus_api_user_site_list($user_uuid);
  if ($result === FALSE) {
    return FALSE;
  }
  $sites = json_decode($result['json']);
  foreach ($sites as $site_uuid => $data) {
    $i = $data->information;
    if ($i->name == $site_name) {
      return $site_uuid;
    }
  }
  return FALSE;
}

/**
 * Helper function to leverage cache and static sites array.
 */
function terminus_user_site_list($reset = FALSE) {
  static $asites;
  if (isset($asites) && !$reset) {
    return $asites;
  }

  $session_data = terminus_bootstrap();
  if ($session_data === FALSE) {
    return FALSE;
  }
  extract($session_data);

  $cid = 'terminus-sites';
  if ($reset || $nocache || !$cache = drush_cache_get($cid, 'pantheon')) {
    drush_log('Loading site data from Pantheon.', 'notice');
    $result = terminus_api_user_site_list($user_uuid);
    if ($result === FALSE) {
      return FALSE;
    }
    $asites = $result['json'];
    drush_cache_set($cid, $asites, 'pantheon');
  }
  else {
    drush_log('Loaded site data from cache.', 'notice');
    $asites = $cache->data;
  }

  return $asites;
}

/**
 * Validate Atlas UUID.
 * @param $uuid
 * @return boolean
 */
function terminus_validate_uuid($uuid) {
  return preg_match('#^[a-z0-9]{8}-[a-z0-9]{4}-[a-z0-9]{4}-[a-z0-9]{4}-[a-z0-9]{12}$#', $uuid) ? TRUE : FALSE;
}

/**
 * Validate Environment Name.
 * @param $env
 * @return bool
 * @todo Actually check to see if the environment exists.
 */
function terminus_validate_environment($env) {
  return preg_match('/^[-a-z0-9]{1,11}$/', $env) ? TRUE : FALSE;
}

/**
 * Helper function to convert a site_uuid to the human readable name.
 * @param $site_uuid
 * @return mixed
 */
function terminus_site_uuid_to_name($site_uuid) {
  $sites = json_decode(terminus_user_site_list());
  $site_names = array();
  foreach ($sites as $uuid => $data) {
    if ($site_uuid === $uuid) {
      return $data->information->name;
    }
  }
  return drush_set_error("No site found for UUID '$site_uuid'.");
}<|MERGE_RESOLUTION|>--- conflicted
+++ resolved
@@ -1844,57 +1844,12 @@
  * Many thanks to Amitai and the gang at: https://drupal.org/node/89710
  */
 function drush_terminus_pantheon_auth($email = FALSE) {
-<<<<<<< HEAD
   if (!$email) {
     $email = drush_get_option('email');
   }
   // Flush existing data.
   drush_cache_clear_all('*', 'pantheon', TRUE);
   $session_data = terminus_bootstrap(FALSE);
-=======
-    // Flush existing data.
-    drush_cache_clear_all('*', 'pantheon', TRUE);
-    $session_data = terminus_bootstrap(FALSE);
-    if (!$email) {
-      $email = drush_prompt(dt('Pantheon account email address'), NULL, TRUE);
-    }
-    $nocache = drush_get_option('nocache');
-    if (!$nocache && isset($session_data['email'])) {
-      drush_log(dt('Cached auth found for !email', array('!email' => $email)), 'notice');
-      if (terminus_validate_session($session_data)) {
-        drush_log('Session still valid. Good to go!', 'ok');
-        return TRUE;
-      }
-    }
-    $show_art = FALSE;
-    $password = drush_get_option('password');
-    if (!$password) {
-      $password = drush_prompt(dt('Pantheon dashboard password'), NULL, TRUE, TRUE);
-      $show_art = TRUE;
-    }
-    drush_log(dt('Authenticating as !email', array('!email' => $email)), 'ok');
-    $ch = curl_init();
-    $host = TERMINUS_HOST;
-    if ($session_data['onebox']) {
-      curl_setopt($ch, CURLOPT_SSL_VERIFYPEER, FALSE);
-      curl_setopt($ch, CURLOPT_SSL_VERIFYHOST, FALSE);
-      $host = 'onebox.getpantheon.com';
-    }
-    $url = 'https://'. $host .'/login';
-    drush_log(dt('POSTing auth to: !url', array('!url' => $url)));
-    // set URL and other appropriate options
-    curl_setopt($ch, CURLOPT_URL, $url);
-    curl_setopt($ch, CURLOPT_HEADER, 0);
-    curl_setopt($ch, CURLOPT_RETURNTRANSFER, 1);
-
-    // grab URL and pass it to the browser
-    $result = curl_exec($ch);
-
-    if (curl_errno($ch) != 0) {
-      $err = curl_error($ch);
-      return drush_set_error("Dashboard unavailable", "Dashboard unavailable: $err");
-    }
->>>>>>> a683cd76
 
   $nocache = drush_get_option('nocache');
   if (!$nocache && isset($session_data['email'])) {
@@ -1904,9 +1859,11 @@
       return TRUE;
     }
   }
+  $show_art = FALSE;
   $password = drush_get_option('password');
   if (!$password) {
     $password = drush_prompt(dt('Pantheon dashboard password'), NULL, TRUE, TRUE);
+    $show_art = TRUE;
   }
   drush_log(dt('Authenticating as !email', array('!email' => $email)), 'ok');
 
@@ -1933,7 +1890,6 @@
     return drush_set_error("Dashboard unavailable", "Dashboard unavailable: $err");
   }
 
-<<<<<<< HEAD
   $form_build_id = terminus_pauth_login_get_form_build_id($result);
 
   // Attempt to login.
@@ -1967,33 +1923,6 @@
 
   // Get the UUID.
   $user_uuid = terminus_pauth_get_user_uuid_from_headers($result);
-=======
-    drush_log('Success!', 'ok');
-    drush_log(dt('User UUID: !user_uuid', array('!user_uuid' => $user_uuid)), 'notice');
-    // Start socking away new data.
-    $data = array('user_uuid' => $user_uuid, 'session' => $session, 'email' => $email);
-    if ($session_data['onebox']) {
-      // Mark this session as "forever onebox."
-      $data['onebox'] = TRUE;
-    }
-    // Store the session in drush cache.
-    drush_cache_set('terminus-current-session', $data, 'pantheon');
-
-    // close cURL resource, and free up system resources
-    curl_close($ch);
-    if ($show_art) {
-      // ASCII ART FTW
-      $green = "\033[1;32;40m\033[1m%s\033[0m";
-      $art = terminus_art_fist();
-      drush_print("\n\n");
-      echo sprintf($green, $art);
-      drush_print("\n\n");
-      drush_print("LOGIN SUCCESSFUL.");
-    }
-
-}
->>>>>>> a683cd76
-
   if (!terminus_validate_uuid($user_uuid)) {
     return drush_set_error("Failure!", 'Could not determine user UUID. Please check your credentials and try again.');
   }
@@ -2016,11 +1945,21 @@
     $data['onebox'] = TRUE;
   }
 
+  // Store the session in drush cache.
   drush_cache_set('terminus-current-session', $data, 'pantheon');
 
-  // Store the session in drush cache.
   // close cURL resource, and free up system resources
   curl_close($ch);
+
+  if ($show_art) {
+    // ASCII ART FTW
+    $green = "\033[1;32;40m\033[1m%s\033[0m";
+    $art = terminus_art_fist();
+    drush_print("\n\n");
+    echo sprintf($green, $art);
+    drush_print("\n\n");
+    drush_print("LOGIN SUCCESSFUL.");
+  }
 }
 
 /**
