--- conflicted
+++ resolved
@@ -215,8 +215,6 @@
     'bootstrap' => DRUSH_BOOTSTRAP_DRUSH, // No bootstrap at all.
   );
 
-<<<<<<< HEAD
-=======
   /**
    * Tunnel Functions.
    */
@@ -279,7 +277,6 @@
     'bootstrap' => DRUSH_BOOTSTRAP_DRUSH,
   );
 
->>>>>>> 5ea3a083
   /**
    * Utility Functions.
    */
@@ -824,8 +821,6 @@
 }
 
 /**
-<<<<<<< HEAD
-=======
  * Displays a list of open tunnels
  */
 function drush_terminus_pantheon_site_tunnels() {
@@ -887,7 +882,6 @@
 }
 
 /**
->>>>>>> 5ea3a083
  * Update drush aliases file.
  */
 function drush_terminus_pantheon_aliases() {
